--- conflicted
+++ resolved
@@ -50,19 +50,11 @@
     public boolean process(Set<? extends TypeElement> annotations, RoundEnvironment roundEnv) {
 
         for (Element classElement : roundEnv.getElementsAnnotatedWith(RealmClass.class)) {
-<<<<<<< HEAD
-        	
-=======
->>>>>>> f343d6b6
             // Check the annotation was applied to a Class
             if (!classElement.getKind().equals(ElementKind.CLASS)) {
                 error("The RealmClass annotation can only be applied to classes");
                 return false;
             }
-<<<<<<< HEAD
-            
-=======
->>>>>>> f343d6b6
             TypeElement typeElement = (TypeElement) classElement;
 
             // Get the package of the class
@@ -72,7 +64,6 @@
                 return false;
             }
 
-<<<<<<< HEAD
 			Types typeUtils = processingEnv.getTypeUtils();
 			TypeElement parentElement = (TypeElement)typeUtils.asElement(typeElement.getSuperclass());
 			
@@ -81,19 +72,12 @@
 				error("A RealmClass annotated object must be derived from RealmObject");
 				return false;
 			}
-			
-=======
->>>>>>> f343d6b6
+
             PackageElement packageElement = (PackageElement) enclosingElement;
             String qualifiedPackageName = packageElement.getQualifiedName().toString();
 
             if (qualifiedPackageName != null) {
                 String qualifiedClassName = qualifiedPackageName + "." + classElement.getSimpleName() + "RealmProxy";
-<<<<<<< HEAD
-                qualifiedClassName = qualifiedClassName.replace(".", "/");
-=======
-                //qualifiedClassName = qualifiedClassName.replace(".", "/");
->>>>>>> f343d6b6
 
                 JavaFileObject javaFileObject = null;
                 BufferedWriter bufferWriter = null;
@@ -107,24 +91,10 @@
                     return false;
                 }
 
-<<<<<<< HEAD
                 codeGenerator.setBufferedWriter(bufferWriter);
 
                 if (!codeGenerator.setPackageName(qualifiedPackageName) ||
                 	!codeGenerator.setClassName(classElement.getSimpleName().toString())) {
-=======
-                if (!codeGenerator.setBufferedWriter(bufferWriter)) {
-                    error(codeGenerator.getError());
-                    return false;
-                }
-
-                if (!codeGenerator.setPackageName(qualifiedPackageName)) {
-                    error(codeGenerator.getError());
-                    return false;
-                }
-
-                if (!codeGenerator.setClassName(classElement.getSimpleName().toString())) {
->>>>>>> f343d6b6
                     error(codeGenerator.getError());
                     return false;
                 }
@@ -133,7 +103,6 @@
                     if (element.getKind().equals(ElementKind.FIELD)) {
                         String elementName = element.getSimpleName().toString();
                         VariableElement varElem = (VariableElement) element;
-<<<<<<< HEAD
                         
                         if (varElem.getAnnotation(Ignore.class) != null) {
                             continue;
@@ -158,15 +127,7 @@
                     			}
                             }
                         }
-                       
- 
-=======
 
-                        if (varElem.getAnnotation(Ignore.class) != null) {
-                            continue;
-                        }
-
->>>>>>> f343d6b6
                         Set<Modifier> modifiers = varElem.getModifiers();
                         for (Modifier modifier : modifiers) {
                             if (modifier == Modifier.PRIVATE) {
