--- conflicted
+++ resolved
@@ -70,30 +70,22 @@
         Boolean bools[] = {true, null, false};
 
         testRealm.beginTransaction();
-<<<<<<< HEAD
-        for (int i = 0; i < count; i++) {
+        for (int i = 0; i < words.length; i++) {
             String word = words[i];
             Boolean bool = bools[i];
-            NullTypes nullTypes = testRealm.createObject(NullTypes.class);
-=======
-        for (int i = 0; i < words.length; i++) {
-            String word = words[i];
             NullTypes nullTypes = new NullTypes();
             nullTypes.setId(i+1);
->>>>>>> cb9dc90d
+
             nullTypes.setFieldStringNull(word);
             if (word != null) {
                 nullTypes.setFieldStringNotNull(word);
             }
-<<<<<<< HEAD
 
             nullTypes.setFieldBooleanNull(bool);
             if (bool != null) {
                 nullTypes.setFieldBooleanNotNull(bool);
             }
-=======
             testRealm.copyToRealm(nullTypes);
->>>>>>> cb9dc90d
         }
         testRealm.commitTransaction();
     }
