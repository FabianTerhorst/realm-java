/*
 * Copyright 2014 Realm Inc.
 *
 * Licensed under the Apache License, Version 2.0 (the "License");
 * you may not use this file except in compliance with the License.
 * You may obtain a copy of the License at
 *
 * http://www.apache.org/licenses/LICENSE-2.0
 *
 * Unless required by applicable law or agreed to in writing, software
 * distributed under the License is distributed on an "AS IS" BASIS,
 * WITHOUT WARRANTIES OR CONDITIONS OF ANY KIND, either express or implied.
 * See the License for the specific language governing permissions and
 * limitations under the License.
 */

package io.realm;

import android.test.AndroidTestCase;

import java.util.Calendar;
import java.util.Date;
import java.util.HashSet;
import java.util.Set;
import java.util.concurrent.Callable;
import java.util.concurrent.CountDownLatch;
import java.util.concurrent.ExecutionException;
import java.util.concurrent.ExecutorService;
import java.util.concurrent.Executors;
import java.util.concurrent.Future;
import java.util.concurrent.TimeUnit;

import io.realm.entities.AllTypes;
import io.realm.entities.CyclicType;
import io.realm.entities.Dog;
import io.realm.entities.NullTypes;
import io.realm.entities.Thread;
import io.realm.internal.Row;


public class RealmObjectTest extends AndroidTestCase {

    private Realm testRealm;
    private RealmConfiguration realmConfig;

    private static final int TEST_SIZE = 5;
    private static final boolean REMOVE_FIRST = true;
    private static final boolean REMOVE_LAST = false;

    @Override
    protected void setUp() throws Exception {
        realmConfig = new RealmConfiguration.Builder(getContext()).build();
        Realm.deleteRealm(realmConfig);
        testRealm = Realm.getInstance(realmConfig);
    }

    @Override
    protected void tearDown() throws Exception {
        testRealm.close();
    }

    // Row realmGetRow()
    public void testRealmGetRowReturnsValidRow() {

        testRealm.beginTransaction();
        RealmObject realmObject = testRealm.createObject(AllTypes.class);

        Row row = realmObject.row;

        testRealm.commitTransaction();
        assertNotNull("RealmObject.realmGetRow returns zero ", row);
        assertEquals(9, row.getColumnCount());
    }

    public void testStringEncoding() {
        String[] strings = {"ABCD", "ÆØÅ", "Ö∫Ë", "ΠΑΟΚ", "Здравей"};

        testRealm.beginTransaction();
        testRealm.clear(AllTypes.class);

        for (String str : strings) {
            AllTypes obj1 = testRealm.createObject(AllTypes.class);
            obj1.setColumnString(str);
        }
        testRealm.commitTransaction();

        RealmResults<AllTypes> objects = testRealm.allObjects(AllTypes.class);
        assertEquals(strings.length, objects.size());
        int i = 0;
        for (AllTypes obj : objects) {
            String s = obj.getColumnString();
            assertEquals(strings[i], s);
            i++;
        }
    }

    // removing original object and see if has been removed
    public void testRemoveFromRealm() {
        testRealm = Realm.getInstance(getContext());
        testRealm.beginTransaction();
        Dog rex = testRealm.createObject(Dog.class);
        rex.setName("Rex");
        Dog fido = testRealm.createObject(Dog.class);
        fido.setName("Fido");
        testRealm.commitTransaction();

        RealmResults<Dog> allDogsBefore = testRealm.where(Dog.class).equalTo("name", "Rex").findAll();
        assertEquals(1, allDogsBefore.size());

        testRealm.beginTransaction();
        rex.removeFromRealm();
        testRealm.commitTransaction();

        RealmResults<Dog> allDogsAfter = testRealm.where(Dog.class).equalTo("name", "Rex").findAll();
        assertEquals(0  , allDogsAfter.size());

        fido.getName();
        try {
            rex.getName();
            testRealm.close();
            fail();
        } catch (IllegalStateException ignored) {}

        // deleting rex twice should fail
        testRealm.beginTransaction();
        try {
            rex.removeFromRealm();
            testRealm.close();
            fail();
        } catch (IllegalStateException ignored) {}
        testRealm.commitTransaction();
        testRealm.close();
    }

    // query for an object, remove it and see it has been removed from realm
    public void testRemoveResultFromRealm() {
        testRealm = Realm.getInstance(getContext());
        testRealm.beginTransaction();
        testRealm.clear(Dog.class);
        Dog dogToAdd = testRealm.createObject(Dog.class);
        dogToAdd.setName("Rex");
        testRealm.commitTransaction();

        assertEquals(1, testRealm.allObjects(Dog.class).size());

        Dog dogToRemove = testRealm.where(Dog.class).findFirst();
        assertNotNull(dogToRemove);
        testRealm.beginTransaction();
        dogToRemove.removeFromRealm();
        testRealm.commitTransaction();

        assertEquals(0, testRealm.allObjects(Dog.class).size());
        try {
            dogToAdd.getName();
            testRealm.close();
            fail();
        }
        catch (IllegalStateException ignored) {}
        try {
            dogToRemove.getName();
            testRealm.close();
            fail();
        }
        catch (IllegalStateException ignored) {}
        testRealm.close();
    }

    public void removeOneByOne(boolean atFirst) {
        Set<Long> ages = new HashSet<Long>();
        testRealm.beginTransaction();
        testRealm.clear(Dog.class);
        for (int i = 0; i < TEST_SIZE; i++) {
            Dog dog = testRealm.createObject(Dog.class);
            dog.setAge(i);
            ages.add((long) i);
        }
        testRealm.commitTransaction();

        assertEquals(TEST_SIZE, testRealm.allObjects(Dog.class).size());

        RealmResults<Dog> dogs = testRealm.allObjects(Dog.class);
        for (int i = 0; i < TEST_SIZE; i++) {
            testRealm.beginTransaction();
            Dog dogToRemove;
            if (atFirst) {
                dogToRemove = dogs.first();
            } else {
                dogToRemove = dogs.last();
            }
            ages.remove(Long.valueOf(dogToRemove.getAge()));
            dogToRemove.removeFromRealm();

            // object is no longer valid
            try {
                dogToRemove.getAge();
                fail();
            }
            catch (IllegalStateException ignored) {}

            testRealm.commitTransaction();

            // and removed from realm and remaining objects are place correctly
            RealmResults<Dog> remainingDogs = testRealm.allObjects(Dog.class);
            assertEquals(TEST_SIZE - i - 1, remainingDogs.size());
            for (Dog dog : remainingDogs) {
                assertTrue(ages.contains(Long.valueOf(dog.getAge())));
            }
        }
    }

    public void testRemoveFromRealmAtPosition() {
        removeOneByOne(REMOVE_FIRST);
        removeOneByOne(REMOVE_LAST);
    }

    public boolean methodWrongThread(final boolean callGetter) throws ExecutionException, InterruptedException {
        testRealm = Realm.getInstance(getContext());
        testRealm.beginTransaction();
        testRealm.createObject(AllTypes.class);
        testRealm.commitTransaction();
        final AllTypes allTypes = testRealm.where(AllTypes.class).findFirst();
        ExecutorService executorService = Executors.newSingleThreadExecutor();
        Future<Boolean> future = executorService.submit(new Callable<Boolean>() {
            @Override
            public Boolean call() throws Exception {
                try {
                    if (callGetter) {
                        allTypes.getColumnFloat();
                    } else {
                        allTypes.setColumnFloat(1.0f);
                    }
                    return false;
                } catch (IllegalStateException ignored) {
                    return true;
                }
            }
        });

        Boolean result = future.get();
        testRealm.close();
        return result;
    }

    public void testGetSetWrongThread() throws ExecutionException, InterruptedException {
        assertTrue(methodWrongThread(true));
        assertTrue(methodWrongThread(false));
    }

    public void testEqualsSameRealmObject() {
        testRealm.beginTransaction();
        CyclicType ct = testRealm.createObject(CyclicType.class);
        ct.setName("Foo");
        testRealm.commitTransaction();

        CyclicType ct1 = testRealm.where(CyclicType.class).findFirst();
        CyclicType ct2 = testRealm.where(CyclicType.class).findFirst();

        assertTrue(ct1.equals(ct2));
        assertTrue(ct2.equals(ct1));
    }

    public void testEqualsDifferentRealmObjects() {
        testRealm.beginTransaction();
        CyclicType objA = testRealm.createObject(CyclicType.class);
        objA.setName("Foo");
        CyclicType objB = testRealm.createObject(CyclicType.class);
        objB.setName("Bar");
        testRealm.commitTransaction();

        assertFalse(objA.equals(objB));
        assertFalse(objB.equals(objA));
    }

    public void testEqualsAfterModification() {
        testRealm.beginTransaction();
        CyclicType ct = testRealm.createObject(CyclicType.class);
        ct.setName("Foo");
        testRealm.commitTransaction();

        CyclicType ct1 = testRealm.where(CyclicType.class).findFirst();
        CyclicType ct2 = testRealm.where(CyclicType.class).findFirst();

        testRealm.beginTransaction();
        ct1.setName("Baz");
        testRealm.commitTransaction();

        assertTrue(ct1.equals(ct1));
        assertTrue(ct2.equals(ct2));
    }

    public void testEqualsStandAlone() {
        testRealm.beginTransaction();
        CyclicType ct1 = testRealm.createObject(CyclicType.class);
        ct1.setName("Foo");
        testRealm.commitTransaction();

        CyclicType ct2 = new CyclicType();
        ct2.setName("Bar");

        assertFalse(ct1.equals(ct2));
        assertFalse(ct2.equals(ct1));
    }

    public void testCyclicEquals() {
        testRealm.beginTransaction();
        CyclicType foo = createCyclicData();
        testRealm.commitTransaction();

        assertEquals(foo, testRealm.where(CyclicType.class).equalTo("name", "Foo").findFirst());
    }

    public void testCyclicToString() {
        testRealm.beginTransaction();
        CyclicType foo = createCyclicData();
        testRealm.commitTransaction();

        String expected = "CyclicType = [{name:Foo},{object:CyclicType},{objects:RealmList<CyclicType>[0]}]";
        assertEquals(expected, foo.toString());
    }

    public void testCyclicHashCode() {
        testRealm.beginTransaction();
        CyclicType foo = createCyclicData();
        testRealm.commitTransaction();

        assertEquals(1344723738, foo.hashCode());
    }

    private CyclicType createCyclicData() {
        CyclicType foo = testRealm.createObject(CyclicType.class);
        foo.setName("Foo");
        CyclicType bar = testRealm.createObject(CyclicType.class);
        bar.setName("Bar");

        // Setup cycle on normal object references
        foo.setObject(bar);
        bar.setObject(foo);
        return foo;
    }

    public void testDateType() {
        long testDatesNotValid[] = {Long.MIN_VALUE, Long.MAX_VALUE};
        long testDatesValid[] = {-1000, 0, 1000};
        long testDatesLoosePrecision[] = {1, 1001};

        // test valid dates
        testRealm.beginTransaction();
        for (long value : testDatesValid) {
            AllTypes allTypes = testRealm.createObject(AllTypes.class);
            allTypes.setColumnDate(new Date(value));
        }
        testRealm.commitTransaction();

        int i = 0;
        for (AllTypes allTypes : testRealm.allObjects(AllTypes.class)) {
            assertEquals("Item " + i, new Date(testDatesValid[i]), allTypes.getColumnDate());
            i++;
        }

        // test valid dates but with precision lost
        testRealm.beginTransaction();
        testRealm.clear(AllTypes.class);
        for (long value : testDatesLoosePrecision) {
            AllTypes allTypes = testRealm.createObject(AllTypes.class);
            allTypes.setColumnDate(new Date(value));
        }
        testRealm.commitTransaction();

        i = 0;
        for (AllTypes allTypes : testRealm.allObjects(AllTypes.class)) {
            assertFalse("Item " + i, new Date(testDatesLoosePrecision[i]) == allTypes.getColumnDate());
            assertEquals("Item " + i, new Date(1000*(testDatesLoosePrecision[i]/1000)), allTypes.getColumnDate());
            i++;
        }

        // test invalid dates
        for (long value : testDatesNotValid) {
            try {
                testRealm.beginTransaction();
                testRealm.clear(AllTypes.class);
                AllTypes allTypes = testRealm.createObject(AllTypes.class);
                allTypes.setColumnDate(new Date(value));
                testRealm.commitTransaction();
                fail();
            } catch (IllegalArgumentException ignored) { testRealm.cancelTransaction(); }
        }
    }

    private Date newDate(int year, int month, int dayOfMonth) {
        Calendar cal = Calendar.getInstance();
        cal.set(Calendar.YEAR, year);
        cal.set(Calendar.MONTH, month);
        cal.set(Calendar.DAY_OF_MONTH, dayOfMonth);
        cal.set(Calendar.HOUR, 0);
        cal.set(Calendar.MINUTE, 0);
        cal.set(Calendar.MILLISECOND, 0);
        return cal.getTime();
    }

    private void addDate(int year, int month, int dayOfMonth) {
        Date date = newDate(year, month, dayOfMonth);

        testRealm.beginTransaction();
        testRealm.clear(AllTypes.class);
        AllTypes allTypes = testRealm.createObject(AllTypes.class);
        allTypes.setColumnDate(date);
        testRealm.commitTransaction();

        AllTypes object = testRealm.allObjects(AllTypes.class).first();

        // Realm does not support millisec precision
        assertEquals(1000 * (date.getTime() / 1000), 1000 * (object.getColumnDate().getTime() / 1000));
    }

    public void testDateTypeOutOfRange() {
        // ** Must throw if date is too old
        for (int i = 0; i < 2; i++) {
            try {
                addDate(1900 + i, 1, 1);
                fail();
            } catch (IllegalArgumentException ignored) {
                testRealm.cancelTransaction();
            }
        }

        // ** Supported dates works
        for (int i = 2; i < 10; i++) {
            addDate(1900 + i, 1, 1);
        }

        // ** Must throw if date is too new
        for (int i = 0; i < 2; i++) {
            try {
                addDate(2038 + i, 1, 20);
                fail();
            } catch (IllegalArgumentException ignored) {
                testRealm.cancelTransaction();
            }
        }
    }

    public void testWriteMustThrowOutOfTransaction() {
        testRealm.beginTransaction();
        Dog dog = testRealm.createObject(Dog.class);
        testRealm.commitTransaction();

        try {
            dog.setName("Rex");
            fail();
        } catch (IllegalStateException ignored) {
            // Don't fail
        } catch (Exception ignored) {
            fail();
        }

    }

    public void testSetNullLink() {
        testRealm.beginTransaction();
        CyclicType objA = testRealm.createObject(CyclicType.class);
        objA.setName("Foo");
        CyclicType objB = testRealm.createObject(CyclicType.class);
        objB.setName("Bar");

        objA.setObject(objB);

        assertNotNull(objA.getObject());

        try {
            objA.setObject(null);
        } catch (NullPointerException nullPointer) {
            fail();
        }
        testRealm.commitTransaction();
        assertNull(objA.getObject());
    }

    public void testThreadModelClass() {
        // The model class' name (Thread) clashed with a common Java class.
        // The annotation process must be able to handle that.
        testRealm.beginTransaction();
        Thread thread = testRealm.createObject(Thread.class);
        testRealm.commitTransaction();
    }

    public void testIsValidUnManagedObject() {
        AllTypes allTypes = new AllTypes();
        assertFalse(allTypes.isValid());
    }

    public void testIsValidClosedRealm() {
        RealmConfiguration otherConfig = new RealmConfiguration.Builder(getContext()).name("other-realm").build();
        Realm.deleteRealm(otherConfig);
        Realm testRealm = Realm.getInstance(otherConfig);
        testRealm.beginTransaction();
        AllTypes allTypes = testRealm.createObject(AllTypes.class);
        assertTrue(allTypes.isValid());
        testRealm.commitTransaction();
        testRealm.close();
        assertFalse(allTypes.isValid());
    }

    public void testIsValidDeletedObject() {
        testRealm.beginTransaction();
        AllTypes allTypes = testRealm.createObject(AllTypes.class);
        assertTrue(allTypes.isValid());
        testRealm.clear(AllTypes.class);
        testRealm.commitTransaction();
        assertFalse(allTypes.isValid());
    }

    public void testIsValidManagedObject() {
        testRealm.beginTransaction();
        AllTypes allTypes = testRealm.createObject(AllTypes.class);
        assertTrue(allTypes.isValid());
        testRealm.commitTransaction();
        assertTrue(allTypes.isValid());
    }

<<<<<<< HEAD
    // store and retrieve null strings
    public void testNullString() {
        testRealm.beginTransaction();
        NullTypes nullTypes = testRealm.createObject(NullTypes.class);
        nullTypes.setFieldStringNull(null);
        testRealm.commitTransaction();

        assertNull(testRealm.where(NullTypes.class).findAll().first().getFieldStringNull());
    }

    // store and retrieve non-null strings when field can contain null strings
    public void testNullableField() {
        final String fooBar = "FooBar";
        testRealm.beginTransaction();
        NullTypes nullTypes = testRealm.createObject(NullTypes.class);
        nullTypes.setFieldStringNull(fooBar);
        testRealm.commitTransaction();

        assertEquals(fooBar, testRealm.where(NullTypes.class).findFirst().getFieldStringNull());
    }

    // try to store null string in non-nullable field
    public void testNotNullableField() {
        try {
            testRealm.beginTransaction();
            NullTypes nullTypes = testRealm.createObject(NullTypes.class);
            nullTypes.setFieldStringNotNull(null);
            fail();
        }
        catch (IllegalArgumentException expected) {
        }
        finally {
            testRealm.cancelTransaction();
        }
    }

    // store and retrieve null bytes in a nullable fields
    public void testNullableBytesField() {
        testRealm.beginTransaction();
        NullTypes nullTypes = testRealm.createObject(NullTypes.class);
        nullTypes.setFieldBytesNull(null);
        testRealm.commitTransaction();

        assertNull(testRealm.where(NullTypes.class).findFirst().getFieldBytesNull());
=======
    public void testAccessObjectRemovalThrows() throws InterruptedException {

        testRealm.beginTransaction();
        AllTypes obj = testRealm.createObject(AllTypes.class);
        testRealm.commitTransaction();

        final CountDownLatch objectDeletedInBackground = new CountDownLatch(1);
        new java.lang.Thread(new Runnable() {
            @Override
            public void run() {
                Realm realm = Realm.getInstance(realmConfig);
                realm.beginTransaction();
                realm.clear(AllTypes.class);
                realm.commitTransaction();
                realm.close();
                objectDeletedInBackground.countDown();
            }
        }).start();
        objectDeletedInBackground.await(2, TimeUnit.SECONDS);
        testRealm.refresh(); // Move to version where underlying object is deleted.

        try {
            obj.getColumnLong();
            fail();
        } catch (IllegalStateException ignored) {
        }
>>>>>>> 9dd22c17
    }
}<|MERGE_RESOLUTION|>--- conflicted
+++ resolved
@@ -517,7 +517,6 @@
         assertTrue(allTypes.isValid());
     }
 
-<<<<<<< HEAD
     // store and retrieve null strings
     public void testNullString() {
         testRealm.beginTransaction();
@@ -562,7 +561,9 @@
         testRealm.commitTransaction();
 
         assertNull(testRealm.where(NullTypes.class).findFirst().getFieldBytesNull());
-=======
+
+    }
+
     public void testAccessObjectRemovalThrows() throws InterruptedException {
 
         testRealm.beginTransaction();
@@ -589,6 +590,5 @@
             fail();
         } catch (IllegalStateException ignored) {
         }
->>>>>>> 9dd22c17
     }
 }