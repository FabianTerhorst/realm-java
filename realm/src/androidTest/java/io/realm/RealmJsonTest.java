--- conflicted
+++ resolved
@@ -625,13 +625,8 @@
         assertEquals("Dog5", obj.getColumnRealmList().get(0).getName());
     }
 
-<<<<<<< HEAD
     // FIXME: Update nullable to null doesn't work right now. Add a case about that
     public void testNullTypesJSONwithNulls() throws IOException, JSONException {
-=======
-    // Test creating objects form JSON array, Some fields with null values.
-    public void testNullTypesJSONWithNulls() throws IOException, JSONException {
->>>>>>> cb9dc90d
         String json = TestHelper.streamToString(loadJsonFromAssets("nulltypes.json"));
         JSONArray array = new JSONArray(json);
         testRealm.beginTransaction();
