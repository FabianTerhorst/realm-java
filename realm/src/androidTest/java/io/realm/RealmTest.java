--- conflicted
+++ resolved
@@ -1724,7 +1724,6 @@
         }
     }
 
-<<<<<<< HEAD
     public void testCannotCreateDynamicRealmObject() {
         testRealm.beginTransaction();
         try {
@@ -1732,7 +1731,8 @@
             fail();
         } catch (RealmException ignored) {
         }
-=======
+    }
+
     // Test close Realm in another thread different from where it is created.
     public void testCloseRealmInDifferentThread() throws InterruptedException {
         final CountDownLatch latch = new CountDownLatch(1);
@@ -1760,6 +1760,5 @@
         // After exception thrown in another thread, nothing should be changed to the realm in this thread.
         testRealm.checkIfValid();
         testRealm.close();
->>>>>>> 1239c9cb
     }
 }