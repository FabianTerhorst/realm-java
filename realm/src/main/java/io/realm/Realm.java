--- conflicted
+++ resolved
@@ -838,41 +838,6 @@
     }
 
     /**
-<<<<<<< HEAD
-     * Write a compacted copy of the Realm to the given destination File.
-     * <p>
-     * The destination file cannot already exist.
-     * <p>
-     * Note that if this is called from within a write transaction it writes the
-     * current data, and not the data as it was when the last write transaction was committed.
-     *
-     * @param destination File to save the Realm to
-     * @throws java.io.IOException if any write operation fails
-     */
-    @Override
-    public void writeCopyTo(File destination) throws IOException {
-        super.writeEncryptedCopyTo(destination, null);
-    }
-
-    /**
-     * Write a compacted and encrypted copy of the Realm to the given destination File.
-     * <p>
-     * The destination file cannot already exist.
-     * <p>
-     * Note that if this is called from within a write transaction it writes the
-     * current data, and not the data as it was when the last write transaction was committed.
-     * <p>
-     * @param destination File to save the Realm to
-     * @throws java.io.IOException if any write operation fails
-     */
-    @Override
-    public void writeEncryptedCopyTo(File destination, byte[] key) throws IOException {
-        super.writeEncryptedCopyTo(destination, key);
-    }
-
-
-    /**
-=======
      * Instantiates and adds a new object to the Realm.
      *
      * @param clazz The Class of the object to create
@@ -886,7 +851,6 @@
     }
 
     /**
->>>>>>> 928a4e22
      * Creates a new object inside the Realm with the Primary key value initially set.
      * If the value violates the primary key constraint, no object will be added and a
      * {@link RealmException} will be thrown.
