--- conflicted
+++ resolved
@@ -124,15 +124,7 @@
     private final String path;
     private SharedGroup sharedGroup;
     private final ImplicitTransaction transaction;
-<<<<<<< HEAD
     private static RealmProxyMediator proxyMediator = setProxyMediator();
-=======
-    private final Map<Class<?>, String> simpleClassNames = new HashMap<Class<?>, String>(); // Map between original class and their class name
-    private final Map<String, Class<?>> generatedClasses = new HashMap<String, Class<?>>(); // Map between generated class names and their implementation
-    private final Map<Class<?>, Constructor> constructors = new HashMap<Class<?>, Constructor>();
-    private final Map<Class<?>, Method> initTableMethods = new HashMap<Class<?>, Method>();
-    private final Map<Class<?>, Constructor> generatedConstructors = new HashMap<Class<?>, Constructor>();
->>>>>>> 1a131892
     private final List<RealmChangeListener> changeListeners = new ArrayList<RealmChangeListener>();
     private final Map<Class<?>, Table> tables = new HashMap<Class<?>, Table>();
     private static final long UNVERSIONED = -1;
@@ -499,22 +491,8 @@
                     commitNeeded = true;
                 }
 
-<<<<<<< HEAD
                 List<Class<? extends RealmObject>> modelClasses = proxyMediator.getModelClasses();
                 for (Class<? extends RealmObject> modelClass : modelClasses) {
-=======
-                for (String className : proxyClasses) {
-                    String[] splitted = className.split("\\.");
-                    String modelClassName = splitted[splitted.length - 1];
-                    String generatedClassName = getProxyClassName(modelClassName);
-                    Class<?> generatedClass;
-                    try {
-                        generatedClass = Class.forName(generatedClassName);
-                    } catch (ClassNotFoundException e) {
-                        throw new RealmException("Could not find the generated " + generatedClassName + " class: " + APT_NOT_EXECUTED_MESSAGE);
-                    }
-
->>>>>>> 1a131892
                     // if not versioned, create table
                     if (version == UNVERSIONED) {
                         proxyMediator.createTable(modelClass, realm.transaction);
@@ -756,47 +734,8 @@
         Table table;
         table = tables.get(clazz);
         if (table == null) {
-<<<<<<< HEAD
             table = proxyMediator.createTable(clazz, transaction);
             tables.put(clazz, table);
-=======
-            String simpleClassName = simpleClassNames.get(clazz);
-            if (simpleClassName == null) {
-                simpleClassName = clazz.getSimpleName();
-                simpleClassNames.put(clazz, simpleClassName);
-            }
-            String generatedClassName = getProxyClassName(simpleClassName);
-
-            Class<?> generatedClass = generatedClasses.get(generatedClassName);
-            if (generatedClass == null) {
-                try {
-                    generatedClass = Class.forName(generatedClassName);
-                } catch (ClassNotFoundException e) {
-                    throw new RealmException("Could not find the generated proxy class: " + APT_NOT_EXECUTED_MESSAGE);
-                }
-                generatedClasses.put(generatedClassName, generatedClass);
-            }
-
-            Method method = initTableMethods.get(generatedClass);
-            if (method == null) {
-                try {
-                    method = generatedClass.getMethod("initTable", new Class[]{ImplicitTransaction.class});
-                } catch (NoSuchMethodException e) {
-                    throw new RealmException("Could not find the initTable() method in generated proxy class: " + APT_NOT_EXECUTED_MESSAGE);
-                }
-                initTableMethods.put(generatedClass, method);
-            }
-
-            try {
-                table = (Table) method.invoke(null, transaction);
-                tables.put(clazz, table);
-            } catch (IllegalAccessException e) {
-                throw new RealmException("Could not launch the initTable method: " + APT_NOT_EXECUTED_MESSAGE);
-            } catch (InvocationTargetException e) {
-                e.printStackTrace();
-                throw new RealmException("An exception occurred while running the initTable method: " + APT_NOT_EXECUTED_MESSAGE);
-            }
->>>>>>> 1a131892
         }
 
         long rowIndex = table.addEmptyRow();
@@ -819,76 +758,18 @@
 
         Row row = table.getRow(rowIndex);
 
-<<<<<<< HEAD
         // We know the return type since we generated the RealmFactory returning the instance
         result = proxyMediator.newInstance(clazz);
-=======
-        Constructor constructor = generatedConstructors.get(clazz);
-        if (constructor == null) {
-            String simpleClassName = simpleClassNames.get(clazz);
-            if (simpleClassName == null) {
-                simpleClassName = clazz.getSimpleName();
-                simpleClassNames.put(clazz, simpleClassName);
-            }
-            String generatedClassName = getProxyClassName(simpleClassName);
-
-
-            Class<?> generatedClass = generatedClasses.get(generatedClassName);
-            if (generatedClass == null) {
-                try {
-                    generatedClass = Class.forName(generatedClassName);
-                } catch (ClassNotFoundException e) {
-                    throw new RealmException("Could not find the generated proxy class: " + APT_NOT_EXECUTED_MESSAGE);
-                }
-                generatedClasses.put(generatedClassName, generatedClass);
-            }
-
-            constructor = constructors.get(generatedClass);
-            if (constructor == null) {
-                try {
-                    constructor = generatedClass.getConstructor();
-                } catch (NoSuchMethodException e) {
-                    throw new RealmException("Could not find the constructor in generated proxy class: " + APT_NOT_EXECUTED_MESSAGE);
-                }
-                constructors.put(generatedClass, constructor);
-                generatedConstructors.put(clazz, constructor);
-            }
-        }
-
-        try {
-            // We are know the casted type since we generated the class
-            result = (E) constructor.newInstance();
-        } catch (InstantiationException e) {
-            throw new RealmException("Could not instantiate the proxy class");
-        } catch (IllegalAccessException e) {
-            throw new RealmException("Could not run the constructor of the proxy class");
-        } catch (InvocationTargetException e) {
-            e.printStackTrace();
-            throw new RealmException("An exception occurred while instantiating the proxy class");
-        }
->>>>>>> 1a131892
         result.row = row;
         result.realm = this;
         return result;
     }
 
-<<<<<<< HEAD
     boolean contains(Class<? extends RealmObject> clazz) {
         try {
             return transaction.hasTable(TABLE_PREFIX + proxyMediator.getClassModelName(clazz));
         } catch (NullPointerException e) {
             return false;
-=======
-    private static String getProxyClassName(String simpleClassName) {
-        return "io.realm." + simpleClassName + "RealmProxy";
-    }
-
-    boolean contains(Class<?> clazz) {
-        String simpleClassName = simpleClassNames.get(clazz);
-        if (simpleClassName == null) {
-            simpleClassName = clazz.getSimpleName();
-            simpleClassNames.put(clazz, simpleClassName);
->>>>>>> 1a131892
         }
     }
 
