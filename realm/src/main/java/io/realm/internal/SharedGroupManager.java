/*
 * Copyright 2015 Realm Inc.
 *
 * Licensed under the Apache License, Version 2.0 (the "License");
 * you may not use this file except in compliance with the License.
 * You may obtain a copy of the License at
 *
 * http://www.apache.org/licenses/LICENSE-2.0
 *
 * Unless required by applicable law or agreed to in writing, software
 * distributed under the License is distributed on an "AS IS" BASIS,
 * WITHOUT WARRANTIES OR CONDITIONS OF ANY KIND, either express or implied.
 * See the License for the specific language governing permissions and
 * limitations under the License.
 *
 */

package io.realm.internal;

import java.io.Closeable;
import java.io.File;
import java.io.IOException;

import io.realm.RealmConfiguration;

/**
 * This class wraps access to a given Realm file on a single thread including its {@link SharedGroup}
 * and {@link ImplicitTransaction}. By nature this means that this class is not thread safe and
 * should only be used from the thread that created it.
 *
 * Realm is a MVCC database (Multiversion concurrency control), which means that multiple
 * versions of the data might exist in the same file. By default the file is always opened on the
 * latest version and it is possible to advance to the latest version by calling
 * {@link #advanceRead()}.
 */
public class SharedGroupManager implements Closeable {

    private SharedGroup sharedGroup;
    private ImplicitTransaction transaction;

    /**
     * Creates a new instance of the FileWrapper for the given configuration on this thread.
     */
    public  SharedGroupManager(RealmConfiguration configuration) {
        this.sharedGroup = new SharedGroup(
                configuration.getPath(),
                SharedGroup.IMPLICIT_TRANSACTION,
                configuration.getDurability(),
                configuration.getEncryptionKey());
        this.transaction = sharedGroup.beginImplicitTransaction();
    }

    /**
     * Close the underlying {@link SharedGroup} and free any native resources.
     */
    @Override
    public void close() {
        sharedGroup.close();
        sharedGroup = null;
        transaction = null;
    }

    /**
     * Checks if the Realm file is accessible.
     *
     * @return {@code true} if the file is open and data can be accessed, {@code false} otherwise.
     */
    public boolean isOpen() {
        return sharedGroup != null;
    }

    /**
     * Advance the Realm file to the latest version.
     */
    public void advanceRead() {
        transaction.advanceRead();
    }

    // Public because of migrations. Gets the full table name. Prefix will not be added.
<<<<<<< HEAD
    // TODO Remove for new Migration API
=======
    // TODO Remove when new Migration API is introduced.
>>>>>>> 20aa0fa1
    public Table getTable(String tableName) {
        return transaction.getTable(tableName);
    }

    /**
     * Checks if a Realm file can be advanced to a newer version.
     */
    public boolean hasChanged() {
        return sharedGroup.hasChanged();
    }

    /**
     * Make the file writable. This will block all other threads and processes from making it writable as well.
     */
    public void promoteToWrite() {
        transaction.promoteToWrite();
    }

    /**
     * Commit any pending changes to the file and return to read-only mode.
     */
    public void commitAndContinueAsRead() {
        transaction.commitAndContinueAsRead();
    }

    /**
     * Rollback any changes to the file since it was made writable and continue in read-only mode.
     */
    public void rollbackAndContinueAsRead() {
        transaction.rollbackAndContinueAsRead();
    }

    /**
     * Checks if a given table exists.
     * @return {code true} if the table exists. {@code false} otherwise.
     */
    public boolean hasTable(String tableName) {
        return transaction.hasTable(tableName);
    }

    /**
     * Writes a copy of this Realm file to another location.
     */
    public void copyToFile(File destination, byte[] key) throws IOException {
        transaction.writeToFile(destination, key);
    }

    /**
     * Returns a reference to current {@link SharedGroup}.
     */
    public SharedGroup getSharedGroup() {
        return sharedGroup;
    }

    /**
     * Returns a reference to the current {@link ImplicitTransaction}.
     */
    public ImplicitTransaction getTransaction() {
        return transaction;
    }

    /**
     * Compacts a Realm file. It cannot be open when calling this method.
     */
    public static boolean compact(RealmConfiguration configuration) {
        SharedGroup sharedGroup = null;
        boolean result = false;
        try {
            sharedGroup = new SharedGroup(
                    configuration.getPath(),
                    SharedGroup.EXPLICIT_TRANSACTION,
                    SharedGroup.Durability.FULL,
                    configuration.getEncryptionKey());
            result = sharedGroup.compact();
        } finally {
            if (sharedGroup != null) {
                sharedGroup.close();
            }
        }
        return result;
    }
}<|MERGE_RESOLUTION|>--- conflicted
+++ resolved
@@ -77,11 +77,7 @@
     }
 
     // Public because of migrations. Gets the full table name. Prefix will not be added.
-<<<<<<< HEAD
-    // TODO Remove for new Migration API
-=======
     // TODO Remove when new Migration API is introduced.
->>>>>>> 20aa0fa1
     public Table getTable(String tableName) {
         return transaction.getTable(tableName);
     }
