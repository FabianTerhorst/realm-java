--- conflicted
+++ resolved
@@ -996,10 +996,6 @@
      * @param index Index of row to fetch.
      * @return Unsafe row wrapper object.
      */
-<<<<<<< HEAD
-    public Row getUncheckedRow(long index) {
-        return Row.get(context, this, index);
-=======
     public UncheckedRow getUncheckedRow(long index) {
         return UncheckedRow.get(context, this, index);
     }
@@ -1011,20 +1007,6 @@
      * If error checking is done elsewhere, consider using {@link #getUncheckedRow(long)} for better performance.
      *
      * @param index Index of row to fetch./
-     * @return Safe row wrapper object.
-     */
-    public CheckedRow getCheckedRow(long index) {
-        return CheckedRow.get(context, this, index);
->>>>>>> b1f9d6bb
-    }
-
-    /**
-     * Returns a wrapper around Row access. All access will be error checked in JNI and will throw an
-     * appropriate {@link RuntimeException} if used incorrectly.
-     *
-     * If error checking is done elsewhere, consider using {@link #getUncheckedRow(long)} for better performance.
-     *
-     * @param index Index of row to fetch.
      * @return Safe row wrapper object.
      */
     public CheckedRow getCheckedRow(long index) {
