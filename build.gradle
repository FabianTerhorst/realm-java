buildscript {
    repositories {
        jcenter()
    }
    dependencies {
        classpath 'com.android.tools.build:gradle:1.0.0'
        classpath 'de.undercouch:gradle-download-task:1.0'
        classpath 'com.neenbedankt.gradle.plugins:android-apt:1.4'
        classpath 'com.jfrog.bintray.gradle:gradle-bintray-plugin:0.5' // Version 0.6 seems to require gradle 2.0+
        classpath 'com.jakewharton.sdkmanager:gradle-plugin:0.12.+'
    }
}

allprojects {
  apply plugin: 'android-sdk-manager'

  group = 'io.realm'
<<<<<<< HEAD
  version = new File("version.txt").text
=======
  version = new File("${rootDir}/version.txt").text

>>>>>>> f319ae7c
  repositories {
    jcenter()
  }
}<|MERGE_RESOLUTION|>--- conflicted
+++ resolved
@@ -15,12 +15,8 @@
   apply plugin: 'android-sdk-manager'
 
   group = 'io.realm'
-<<<<<<< HEAD
-  version = new File("version.txt").text
-=======
   version = new File("${rootDir}/version.txt").text
 
->>>>>>> f319ae7c
   repositories {
     jcenter()
   }
