--- conflicted
+++ resolved
@@ -3,12 +3,9 @@
  * Lenient UTF-8 to UTF-16 transcoding by inserting replacement characters.
  * Adding more logging capabilities at the JNI level.
  * Added proper encryption support. NOTE: The key has been increased from 32 bytes to 64 bytes (see example).
-<<<<<<< HEAD
  * Fixed bug when doing queries on the elements of a RealmList, ie. like Realm.where(Foo.class).getBars().where().equalTo("name").
-=======
  * Throw NoSuchMethodError when RealmResults.indexOf() is called, since it's not implemented yet.
  * Adding more precise imports in proxy classes to avoid ambiguous references.
->>>>>>> fcdaaac1
 
 0.76.0
  * RealmObjects can now be imported using JSON.
