--- conflicted
+++ resolved
@@ -1,9 +1,6 @@
 0.80.1
-<<<<<<< HEAD
-=======
- * Realm.createOrUpdateWithJson() no longer reset fields to their default value if they are not found in the JSON input.
+ * Realm.createOrUpdateWithJson() no longer resets fields to their default value if they are not found in the JSON input.
  * Realm.compactRealmFile() now uses Realm Core's compact() method which is more failure resilient.
->>>>>>> 16c1246a
  * Realm.copyToRealm() now correctly handles referenced child objects that are already in the Realm.
  * The ARM64 binary is now properly a part of the Eclipse distribution package.
  * A RealmMigrationExceptionNeeded is now properly thrown if @Index and @PrimaryKey are not set correctly during a migration.
@@ -18,7 +15,7 @@
    - fixed bug causing corruption of string index when deleting an object where there are duplicate values for the indexed field.
    - fixed bug causing a crash after compacting the Realm file.
  * Added RealmQuery.isNull() and RealmQuery.isNotNull() for querying relationships.
- * Fixed a potential NPE in the RealmList constructor
+ * Fixed a potential NPE in the RealmList constructor.
 
 0.80
 * Queries on relationships can be case sensitive.
