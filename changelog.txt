0.75.2
<<<<<<< HEAD
 * Gradle wrapper updated to support Android Studio 1.0.
=======
 * Bug fixed in RealmObject.equals() so it now correctly compares two objects from the same Realm.
>>>>>>> 86508477
 * Realm class is now marked as final.
 * Replaced concurrency example with a better thread example.
 * Allow to add/remove RealmChangeListeners in RealmChangeListeners.
 * Bug fixed in Realm crashing for receiving notifications after close().
 * Close the Realm instance after migrations.

0.75.1 (03 December 2014)
  * Changing sort to be an in-place method.
  * Renaming SORT_ORDER_DECENDING to SORT_ORDER_DESCENDING.
  * Adding sorting functionality to allObjects() and findAll().
  * Bug fixed: when querying a date column with equalTo(), it would act as lessThan()

0.75.0 (28 Nov 2014)
  * Realm now implements Closeable, allowing better cleanup of native resources
  * Adding writeCopyTo() and compactRealmFile() to write and compact a Realm to a new file.
  * RealmObject.toString(), equals() and hashCode() now support models with cyclic references.
  * RealmResults.iterator() and listIterator() now correctly iterates the results when using remove().
  * Bug fixed in Exception text when field names was not matching the database
  * Bug fixed so Realm no longer throws an Exception when removing the last object
  * Bug fixed in RealmResults which prevented sub-querying
  * The Date type does not support millisecond resolution, and dates before 1900-12-13
    and dates after 2038-01-19 are not supported on 32 bit systems
  * Fixed bug so Realm no longer throws an Exception when removing the last object
  * Bug fixed in RealmResults which prevented subquerying



0.74.0 (19 Nov 2014)
  * Added support for more field/accessors naming conventions
  * Allow static methods in model classes
  * An exception will now be thrown if you try to move Realm, RealmResults or RealmObject between threads.
  * Fixed a bug in the calculation of the maximum of date field in a RealmResults
  * Adding case sensitive versions of string comparison operators equalTo and notEqualTo
  * Adding where() to RealmList to initiate queries
  * Updated core to 0.86.0, fixing a bug in cancelling an empty transaction, and major query speedups with floats/doubles
  * Consistent handling of UTF-8 strings
  * removeFromRealm() now calls moveLastOver() which is faster and more reliable when deleting multiple objects
  * Added verification of fields names in queries with links.
  * Added exception for queries with invalid field name

0.73.1 (05 Nov 2014)
  * Fixed a bug that would send infinite notifications in some instances

0.73.0 (04 Nov 2014)
  * Fixed a bug not allowing queries with more than 1024 conditions
  * Rewritten the notification system. The API did not change but it's now much more reliable
  * Added support for switching auto-refresh on and off (Realm.setAutoRefresh)
  * Added RealmBaseAdapter and an example using it
  * Added deleteFromRealm() method to RealmObject

0.72.0 (27 Oct 2014)
  * Extended sorting support to more types: boolean, byte, short, int, long, float, double, Date, and String
    fields are now supported
  * Better support for Java 7 and 8 in the annotations processor
  * Better support for the Eclipse annotations processor
  * Added Eclipse support to the distribution folder
  * Added Realm.cancelTransaction() to cancel/abort/rollback a write transaction
  * Faster implementation of RealmQuery.findFirst()
  * Upgraded core to 0.85.1 (deep copying of strings in queries; preparation for link queries)
  * Added support for link queries in the form realm.where(Owner.class).equalTo("cat.age", 12).findAll()

0.71.0 (07 Oct 2014)
  * Simplified the release artifact to a single Jar file
  * Added support for Eclipse
  * Added support for deploying to Maven
  * Throw exception if nested write transactions are used (it's not allowed)
  * Javadoc updated
  * Fixed bug in RealmResults: https://github.com/realm/realm-java/issues/453
  * New annotation @Index to add search index to a field (currently only supporting String fields)
  * Made the annotations processor more verbose and strict
  * Adding RealmQuery.count() method
  * Added a new example about concurrency
  * Upgrading to core 0.84.0

0.70.1 (30 Sep 2014)
  * Enable unit testing for the realm project
  * Fixed handling of camel-cased field names

0.70.0 (29 Sep 2014)
  * This is the first public beta release<|MERGE_RESOLUTION|>--- conflicted
+++ resolved
@@ -1,9 +1,6 @@
 0.75.2
-<<<<<<< HEAD
  * Gradle wrapper updated to support Android Studio 1.0.
-=======
  * Bug fixed in RealmObject.equals() so it now correctly compares two objects from the same Realm.
->>>>>>> 86508477
  * Realm class is now marked as final.
  * Replaced concurrency example with a better thread example.
  * Allow to add/remove RealmChangeListeners in RealmChangeListeners.
