--- conflicted
+++ resolved
@@ -508,16 +508,12 @@
 
     operator StringData() const REALM_NOEXCEPT
     {
-<<<<<<< HEAD
         if (m_is_null) {
-            return realm::StringData(NULL);
+            return StringData(NULL);
         }
         else {
-            return realm::StringData(m_data.get(), m_size);
+            return StringData(m_data.get(), m_size);
         }
-=======
-        return StringData(m_data.get(), m_size);
->>>>>>> 47f49c3d
     }
 
 private:
