/*
 * Copyright 2014 Realm Inc.
 *
 * Licensed under the Apache License, Version 2.0 (the "License");
 * you may not use this file except in compliance with the License.
 * You may obtain a copy of the License at
 *
 * http://www.apache.org/licenses/LICENSE-2.0
 *
 * Unless required by applicable law or agreed to in writing, software
 * distributed under the License is distributed on an "AS IS" BASIS,
 * WITHOUT WARRANTIES OR CONDITIONS OF ANY KIND, either express or implied.
 * See the License for the specific language governing permissions and
 * limitations under the License.
 */

#ifndef REALM_JAVA_UTIL_HPP
#define REALM_JAVA_UTIL_HPP

#include <string>
#include <sstream>
#include <memory>

#include <jni.h>

// Used by logging
#define __STDC_FORMAT_MACROS
#include <inttypes.h>

#include <realm.hpp>
#include <realm/util/meta.hpp>
#include <realm/util/safe_int_ops.hpp>
#include <realm/lang_bind_helper.hpp>

#include "io_realm_internal_Util.h"


#define TRACE               1       // disable for performance
#define CHECK_PARAMETERS    1       // Check all parameters in API and throw exceptions in java if invalid

#ifdef __cplusplus
extern "C" {
#endif

JNIEXPORT jint JNICALL JNI_OnLoad(JavaVM *vm, void *reserved);

#ifdef __cplusplus
}
#endif

// Use this macro when logging a pointer using '%p'
#define VOID_PTR(ptr) reinterpret_cast<void*>(ptr)

#define STRINGIZE_DETAIL(x) #x
#define STRINGIZE(x) STRINGIZE_DETAIL(x)

// Exception handling

#define CATCH_FILE(fileName) \
    catch (InvalidDatabase&) { \
        ThrowException(env, IllegalArgument, "Invalid format of Realm file."); \
    } \
    catch (util::File::PermissionDenied& e) { \
        ThrowException(env, IOFailed, string(fileName), string("Permission denied. ") + e.what()); \
    } \
    catch (util::File::NotFound&) { \
        ThrowException(env, FileNotFound, string(fileName).data());    \
    } \
    catch (util::File::AccessError& e) { \
        ThrowException(env, FileAccessError, string(fileName), e.what()); \
    }

#define CATCH_STD() \
    catch (...) { \
        ConvertException(env, __FILE__, __LINE__); \
    }

template <typename T>
std::string num_to_string(T pNumber)
{
 std::ostringstream oOStrStream;
 oOStrStream << pNumber;
 return oOStrStream.str();
}


#define MAX_JLONG  0x7FFFFFFFFFFFFFFFLL
#define MIN_JLONG -0x8000000000000000LL
#define MAX_JINT   0x7FFFFFFFL
#define MAX_JSIZE  MAX_JINT

// Helper macros for better readability
// Use S64() when logging
#define S(x)    static_cast<size_t>(x)
#define B(x)    static_cast<bool>(x)
#define S64(x)  static_cast<int64_t>(x)
#define TBL(x)  reinterpret_cast<realm::Table*>(x)
#define TV(x)   reinterpret_cast<realm::TableView*>(x)
#define LV(x)   reinterpret_cast<realm::LinkView*>(x)
#define Q(x)    reinterpret_cast<realm::Query*>(x)
#define G(x)    reinterpret_cast<realm::Group*>(x)
#define ROW(x)  reinterpret_cast<realm::Row*>(x)
#define CH(ptr) reinterpret_cast<ClientHistory*>(ptr)

// Exception handling

enum ExceptionKind {
    ClassNotFound = 0,
    NoSuchField = 1,
    NoSuchMethod = 2,

    IllegalArgument = 3,
    IOFailed = 4,
    FileNotFound = 5,
    FileAccessError = 6,
    IndexOutOfBounds = 7,
    TableInvalid = 8,
    UnsupportedOperation = 9,
    OutOfMemory = 10,
    FatalError = 11,
    RuntimeError = 12,
    RowInvalid = 13
};

void ConvertException(JNIEnv* env, const char *file, int line);
void ThrowException(JNIEnv* env, ExceptionKind exception, const std::string& classStr, const std::string& itemStr="");
void ThrowException(JNIEnv* env, ExceptionKind exception, const char *classStr);
void ThrowNullValueException(JNIEnv* env, Table *table, size_t col_ndx);

jclass GetClass(JNIEnv* env, const char* classStr);


// Debug trace
extern int trace_level;
extern const char *log_tag;

#if TRACE
  #if defined(ANDROID)
    #include <android/log.h>
    #define LOG_DEBUG ANDROID_LOG_DEBUG
    #define TR_ENTER() if (trace_level >= 1) { __android_log_print(ANDROID_LOG_DEBUG, log_tag, " --> %s", __FUNCTION__); } else {}
    #define TR_ENTER_PTR(ptr) if (trace_level >= 1) { __android_log_print(ANDROID_LOG_DEBUG, log_tag, " --> %s %" PRId64, __FUNCTION__, static_cast<int64_t>(ptr)); } else {}
    #define TR(...) if (trace_level >= 2) { __android_log_print(ANDROID_LOG_DEBUG, log_tag, __VA_ARGS__); } else {}
    #define TR_ERR(...) if (trace_level >= 0) { __android_log_print(ANDROID_LOG_DEBUG, log_tag, __VA_ARGS__); } else {}
    #define TR_LEAVE() if (trace_level >= 3) { __android_log_print(ANDROID_LOG_DEBUG, log_tag, " <-- %s", __FUNCTION__); } else {}
  #else // ANDROID
    #define TR_ENTER()
    #define TR_ENTER_PTR(ptr)
    #define TR(...)
    #define TR_ERR(...)
    #define TR_LEAVE()
  #endif
#else // TRACE - these macros must be empty
  #define TR_ENTER()
  #define TR_ENTER_PTR(ptr)
  #define TR(...)
  #define TR_ERR(...)
  #define TR_LEAVE()
#endif


// Check parameters

#define TABLE_VALID(env,ptr)    TableIsValid(env, ptr)
#define ROW_VALID(env,ptr)      RowIsValid(env, ptr)

#if CHECK_PARAMETERS

#define ROW_INDEXES_VALID(env,ptr,start,end, range)             RowIndexesValid(env, ptr, start, end, range)
#define ROW_INDEX_VALID(env,ptr,row)                            RowIndexValid(env, ptr, row)
#define ROW_INDEX_VALID_OFFSET(env,ptr,row)                     RowIndexValid(env, ptr, row, true)
#define TBL_AND_ROW_INDEX_VALID(env,ptr,row)                    TblRowIndexValid(env, ptr, row)
#define TBL_AND_ROW_INDEX_VALID_OFFSET(env,ptr,row, offset)     TblRowIndexValid(env, ptr, row, offset)
#define COL_INDEX_VALID(env,ptr,col)                            ColIndexValid(env, ptr, col)
#define TBL_AND_COL_INDEX_VALID(env,ptr,col)                    TblColIndexValid(env, ptr, col)
#define COL_INDEX_AND_TYPE_VALID(env,ptr,col,type)              ColIndexAndTypeValid(env, ptr, col, type)
#define TBL_AND_COL_INDEX_AND_TYPE_VALID(env,ptr,col, type)     TblColIndexAndTypeValid(env, ptr, col, type)
#define TBL_AND_COL_INDEX_AND_LINK_OR_LINKLIST(env,ptr,col)     TblColIndexAndLinkOrLinkList(env, ptr, col)
#define TBL_AND_COL_NULLABLE(env,ptr,col)                       TblColIndexAndNullable(env, ptr, col)
#define INDEX_VALID(env,ptr,col,row)                            IndexValid(env, ptr, col, row)
#define TBL_AND_INDEX_VALID(env,ptr,col,row)                    TblIndexValid(env, ptr, col, row)
#define TBL_AND_INDEX_INSERT_VALID(env,ptr,col,row)             TblIndexInsertValid(env, ptr, col, row)
#define INDEX_AND_TYPE_VALID(env,ptr,col,row,type)              IndexAndTypeValid(env, ptr, col, row, type, false)
#define TBL_AND_INDEX_AND_TYPE_VALID(env,ptr,col,row,type)      TblIndexAndTypeValid(env, ptr, col, row, type, false)
#define INDEX_AND_TYPE_VALID_MIXED(env,ptr,col,row,type)        IndexAndTypeValid(env, ptr, col, row, type, true)
#define TBL_AND_INDEX_AND_TYPE_VALID_MIXED(env,ptr,col,row,type) TblIndexAndTypeValid(env, ptr, col, row, type, true)
#define TBL_AND_INDEX_AND_TYPE_INSERT_VALID(env,ptr,col,row,type) TblIndexAndTypeInsertValid(env, ptr, col, row, type)

#define ROW_AND_COL_INDEX_AND_TYPE_VALID(env,ptr,col, type)     RowColIndexAndTypeValid(env, ptr, col, type)
#define ROW_AND_COL_INDEX_VALID(env,ptr,col)                    RowColIndexValid(env, ptr, col)

#else

#define ROW_INDEXES_VALID(env,ptr,start,end, range)             (true)
#define ROW_INDEX_VALID(env,ptr,row)                            (true)
#define ROW_INDEX_VALID_OFFSET(env,ptr,row)                     (true)
#define TBL_AND_ROW_INDEX_VALID(env,ptr,row)                    (true)
#define TBL_AND_ROW_INDEX_VALID_OFFSET(env,ptr,row, offset)     (true)
#define COL_INDEX_VALID(env,ptr,col)                            (true)
#define TBL_AND_COL_INDEX_VALID(env,ptr,col)                    (true)
#define COL_INDEX_AND_TYPE_VALID(env,ptr,col,type)              (true)
#define TBL_AND_COL_INDEX_AND_TYPE_VALID(env,ptr,col, type)     (true)
#define TBL_AND_COL_INDEX_AND_LINK_OR_LINKLIST(env,ptr,col)     (true)
#define TBL_AND_COL_NULLABLE(env,ptr,col)                       (true)
#define INDEX_VALID(env,ptr,col,row)                            (true)
#define TBL_AND_INDEX_VALID(env,ptr,col,row)                    (true)
#define TBL_AND_INDEX_INSERT_VALID(env,ptr,col,row)             (true)
#define INDEX_AND_TYPE_VALID(env,ptr,col,row,type)              (true)
#define TBL_AND_INDEX_AND_TYPE_VALID(env,ptr,col,row,type)      (true)
#define INDEX_AND_TYPE_VALID_MIXED(env,ptr,col,row,type)        (true)
#define TBL_AND_INDEX_AND_TYPE_VALID_MIXED(env,ptr,col,row,type) (true)
#define TBL_AND_INDEX_AND_TYPE_INSERT_VALID(env,ptr,col,row,type) (true)

#define ROW_AND_COL_INDEX_AND_TYPE_VALID(env,ptr,col, type)     (true)
#define ROW_AND_COL_INDEX_VALID(env,ptr,col)                    (true)

#endif


inline jlong to_jlong_or_not_found(size_t res) {
    return (res == realm::not_found) ? jlong(-1) : jlong(res);
}

template <class T>
inline bool TableIsValid(JNIEnv* env, T* objPtr)
{
    bool valid = (objPtr != NULL);
    if (valid) {
        // Check if Table is valid
        if (std::is_same<realm::Table, T>::value) {
            valid = TBL(objPtr)->is_attached();
        }
        // TODO: Add check for TableView

    }
    if (!valid) {
        TR_ERR("Table %p is no longer attached!", VOID_PTR(objPtr))
        ThrowException(env, TableInvalid, "Table is no longer valid to operate on.");
    }
    return valid;
}

inline bool RowIsValid(JNIEnv* env, realm::Row* rowPtr)
{
    bool valid = (rowPtr != NULL && rowPtr->is_attached());
    if (!valid) {
        TR_ERR("Row %p is no longer attached!", VOID_PTR(rowPtr))
        ThrowException(env, RowInvalid, "Object is no longer valid to operate on. Was it deleted by another thread?");
    }
    return valid;
}

// Requires an attached Table
template <class T>
bool RowIndexesValid(JNIEnv* env, T* pTable, jlong startIndex, jlong endIndex, jlong range)
{
    size_t maxIndex = pTable->size();
    if (endIndex == -1)
        endIndex = maxIndex;
    if (startIndex < 0) {
        TR_ERR("startIndex %" PRId64 " < 0 - invalid!", S64(startIndex))
        ThrowException(env, IndexOutOfBounds, "startIndex < 0.");
        return false;
    }
    if (realm::util::int_greater_than(startIndex, maxIndex)) {
        TR_ERR("startIndex %" PRId64 " > %" PRId64 " - invalid!", S64(startIndex), S64(maxIndex))
        ThrowException(env, IndexOutOfBounds, "startIndex > available rows.");
        return false;
    }

    if (realm::util::int_greater_than(endIndex, maxIndex)) {
        TR_ERR("endIndex %" PRId64 " > %" PRId64 " - invalid!", S64(endIndex), S64(maxIndex))
        ThrowException(env, IndexOutOfBounds, "endIndex > available rows.");
        return false;
    }
    if (startIndex > endIndex) {
        TR_ERR("startIndex %" PRId64 " > endIndex %" PRId64 " - invalid!", S64(startIndex), S64(endIndex))
        ThrowException(env, IndexOutOfBounds, "startIndex > endIndex.");
        return false;
    }

    if (range != -1 && range < 0) {
        TR_ERR("range %" PRId64 " < 0 - invalid!", S64(range))
        ThrowException(env, IndexOutOfBounds, "range < 0.");
        return false;
    }

    return true;
}

template <class T>
inline bool RowIndexValid(JNIEnv* env, T* pTable, jlong rowIndex, bool offset=false)
{
    if (rowIndex < 0) {
        ThrowException(env, IndexOutOfBounds, "rowIndex is less than 0.");
        return false;
    }
    size_t size = pTable->size();
    if (size > 0 && offset)
        size -= 1;
    bool rowErr = realm::util::int_greater_than_or_equal(rowIndex, size);
    if (rowErr) {
        TR_ERR("rowIndex %" PRId64 " > %" PRId64 " - invalid!", S64(rowIndex), S64(size))
        ThrowException(env, IndexOutOfBounds,
            "rowIndex > available rows: " +
            num_to_string(rowIndex) + " > " + num_to_string(size));
    }
    return !rowErr;
}

template <class T>
inline bool TblRowIndexValid(JNIEnv* env, T* pTable, jlong rowIndex, bool offset=false)
{
    if (std::is_same<realm::Table, T>::value) {
        if (!TableIsValid(env, TBL(pTable)))
            return false;
    }
    return RowIndexValid(env, pTable, rowIndex, offset);
}

template <class T>
inline bool ColIndexValid(JNIEnv* env, T* pTable, jlong columnIndex)
{
    if (columnIndex < 0) {
        ThrowException(env, IndexOutOfBounds, "columnIndex is less than 0.");
        return false;
    }
    bool colErr = realm::util::int_greater_than_or_equal(columnIndex, pTable->get_column_count());
    if (colErr) {
        TR_ERR("columnIndex %" PRId64 " > %" PRId64 " - invalid!", S64(columnIndex), S64(pTable->get_column_count()))
        ThrowException(env, IndexOutOfBounds, "columnIndex > available columns.");
    }
    return !colErr;
}

template <class T>
inline bool TblColIndexValid(JNIEnv* env, T* pTable, jlong columnIndex)
{
    if (std::is_same<realm::Table, T>::value) {
        if (!TableIsValid(env, TBL(pTable)))
            return false;
    }
    return ColIndexValid(env, pTable, columnIndex);
}

inline bool RowColIndexValid(JNIEnv* env, realm::Row* pRow, jlong columnIndex)
{
    return RowIsValid(env, pRow) && ColIndexValid(env, pRow->get_table(), columnIndex);
}

template <class T>
inline bool IndexValid(JNIEnv* env, T* pTable, jlong columnIndex, jlong rowIndex)
{
    return ColIndexValid(env, pTable, columnIndex)
        && RowIndexValid(env, pTable, rowIndex);
}

template <class T>
inline bool TblIndexValid(JNIEnv* env, T* pTable, jlong columnIndex, jlong rowIndex)
{
    return TableIsValid(env, pTable)
        && IndexValid(env, pTable, columnIndex, rowIndex);
}

template <class T>
inline bool TblIndexInsertValid(JNIEnv* env, T* pTable, jlong columnIndex, jlong rowIndex)
{
    if (!TblColIndexValid(env, pTable, columnIndex))
        return false;
    bool rowErr = realm::util::int_greater_than(rowIndex, pTable->size()+1);
    if (rowErr) {
        TR_ERR("rowIndex %" PRId64 " > %" PRId64 " - invalid!", S64(rowIndex), S64(pTable->size()))
        ThrowException(env, IndexOutOfBounds,
            "rowIndex " + num_to_string(rowIndex) +
            " > available rows " + num_to_string(pTable->size()) + ".");
    }
    return !rowErr;
}

template <class T>
inline bool TypeValid(JNIEnv* env, T* pTable, jlong columnIndex, jlong rowIndex, int expectColType, bool allowMixed)
{
    size_t col = static_cast<size_t>(columnIndex);
    int colType = pTable->get_column_type(col);
    if (allowMixed) {
        if (colType == realm::type_Mixed) {
            size_t row = static_cast<size_t>(rowIndex);
            colType = pTable->get_mixed_type(col, row);
        }
    }
    if (colType != expectColType) {
        TR_ERR("Expected columnType %d, but got %d.", expectColType, pTable->get_column_type(col))
        ThrowException(env, IllegalArgument, "ColumnType invalid.");
        return false;
    }
    return true;
}

template <class T>
inline bool TypeIsLinkLike(JNIEnv* env, T* pTable, jlong columnIndex)
{
    size_t col = static_cast<size_t>(columnIndex);
    int colType = pTable->get_column_type(col);
    if (colType == realm::type_Link || colType == realm::type_LinkList) {
        return true;
    }

    TR_ERR("Expected columnType %d or %d, but got %d", realm::type_Link, realm::type_LinkList, colType)
    ThrowException(env, IllegalArgument, "ColumnType invalid: expected type_Link or type_LinkList");
    return false;
}

template <class T>
inline bool ColIsNullable(JNIEnv* env, T* pTable, jlong columnIndex)
{
    size_t col = static_cast<size_t>(columnIndex);
    int colType = pTable->get_column_type(col);
    if (colType == type_Link || colType == type_LinkList) {
        return true;
    }
    if (colType == type_String) {
        if (pTable->is_nullable(col)) {
            return true;
        }
    }
    TR_ERR("Expected nullable column type")
    ThrowException(env, IllegalArgument, "Column is not nullable");
    return false;
}

template <class T>
inline bool ColIndexAndTypeValid(JNIEnv* env, T* pTable, jlong columnIndex, int expectColType)
{
    return ColIndexValid(env, pTable, columnIndex)
        && TypeValid(env, pTable, columnIndex, 0, expectColType, false);
}
template <class T>
inline bool TblColIndexAndTypeValid(JNIEnv* env, T* pTable, jlong columnIndex, int expectColType)
{
    return TableIsValid(env, pTable)
        && ColIndexAndTypeValid(env, pTable, columnIndex, expectColType);
}

template <class T>
inline bool TblColIndexAndLinkOrLinkList(JNIEnv* env, T* pTable, jlong columnIndex) {
    return TableIsValid(env, pTable)
        && TypeIsLinkLike(env, pTable, columnIndex);
}

<<<<<<< HEAD
inline bool RowColIndexAndTypeValid(JNIEnv* env, realm::Row* pRow, jlong columnIndex, int expectColType)
=======
template <class T>
inline bool TblColIndexAndNullable(JNIEnv* env, T* pTable, jlong columnIndex) {
    return TableIsValid(env, pTable)
        && ColIsNullable(env, pTable, columnIndex);
}

inline bool RowColIndexAndTypeValid(JNIEnv* env, Row* pRow, jlong columnIndex, int expectColType)
>>>>>>> cb9dc90d
{
    return RowIsValid(env, pRow)
        && ColIndexAndTypeValid(env, pRow->get_table(), columnIndex, expectColType);
}

template <class T>
inline bool IndexAndTypeValid(JNIEnv* env, T* pTable, jlong columnIndex, jlong rowIndex, int expectColType, bool allowMixed)
{
    return IndexValid(env, pTable, columnIndex, rowIndex)
        && TypeValid(env, pTable, columnIndex, rowIndex, expectColType, allowMixed);
}
template <class T>
inline bool TblIndexAndTypeValid(JNIEnv* env, T* pTable, jlong columnIndex, jlong rowIndex, int expectColType, bool allowMixed)
{
    return TableIsValid(env, pTable) && IndexAndTypeValid(env, pTable, columnIndex, rowIndex, expectColType, allowMixed);
}

template <class T>
inline bool TblIndexAndTypeInsertValid(JNIEnv* env, T* pTable, jlong columnIndex, jlong rowIndex, int expectColType)
{
    return TblIndexInsertValid(env, pTable, columnIndex, rowIndex)
        && TypeValid(env, pTable, columnIndex, rowIndex, expectColType, false);
}

bool GetBinaryData(JNIEnv* env, jobject jByteBuffer, realm::BinaryData& data);


// Utility function for appending StringData, which is returned
// by a lot of core functions, and might potentially be NULL.
std::string concat_stringdata(const char *message, realm::StringData data);

// Note: JNI offers methods to convert between modified UTF-8 and
// UTF-16. Unfortunately these methods are not appropriate in this
// context. The reason is that they use a modified version of
// UTF-8 where U+0000 is stored as 0xC0 0x80 instead of 0x00 and
// where a character in the range U+10000 to U+10FFFF is stored as
// two consecutive UTF-8 encodings of the corresponding UTF-16
// surrogate pair. Because Realm uses proper UTF-8, we need to
// do the transcoding ourselves.
//
// See also http://en.wikipedia.org/wiki/UTF-8#Modified_UTF-8

jstring to_jstring(JNIEnv*, realm::StringData);

class JStringAccessor {
public:
    JStringAccessor(JNIEnv*, jstring);  // throws

    operator realm::StringData() const REALM_NOEXCEPT
    {
        if (m_is_null) {
            return realm::StringData(NULL);
        }
        else {
            return realm::StringData(m_data.get(), m_size);
        }
    }

private:
    bool m_is_null;
    std::unique_ptr<char[]> m_data;
    std::size_t m_size;
};

class KeyBuffer {
public:
    KeyBuffer(JNIEnv* env, jbyteArray arr)
    : m_env(env)
    , m_array(arr)
    , m_ptr(0)
    {
#ifdef REALM_ENABLE_ENCRYPTION
        if (arr) {
            if (env->GetArrayLength(m_array) != 64)
                ThrowException(env, UnsupportedOperation, "Encryption key must be exactly 64 bytes.");
            m_ptr = env->GetByteArrayElements(m_array, NULL);
        }
#else
        if (arr)
            ThrowException(env, UnsupportedOperation,
                           "Encryption was disabled in the native library at compile time.");
#endif
    }

    const char *data() const {
        return reinterpret_cast<const char *>(m_ptr);
    }

    ~KeyBuffer() {
        if (m_ptr)
            m_env->ReleaseByteArrayElements(m_array, m_ptr, JNI_ABORT);
    }

private:
    JNIEnv* m_env;
    jbyteArray m_array;
    jbyte* m_ptr;
};


#endif // REALM_JAVA_UTIL_HPP<|MERGE_RESOLUTION|>--- conflicted
+++ resolved
@@ -447,17 +447,13 @@
         && TypeIsLinkLike(env, pTable, columnIndex);
 }
 
-<<<<<<< HEAD
-inline bool RowColIndexAndTypeValid(JNIEnv* env, realm::Row* pRow, jlong columnIndex, int expectColType)
-=======
 template <class T>
 inline bool TblColIndexAndNullable(JNIEnv* env, T* pTable, jlong columnIndex) {
     return TableIsValid(env, pTable)
         && ColIsNullable(env, pTable, columnIndex);
 }
 
-inline bool RowColIndexAndTypeValid(JNIEnv* env, Row* pRow, jlong columnIndex, int expectColType)
->>>>>>> cb9dc90d
+inline bool RowColIndexAndTypeValid(JNIEnv* env, realm::Row* pRow, jlong columnIndex, int expectColType)
 {
     return RowIsValid(env, pRow)
         && ColIndexAndTypeValid(env, pRow->get_table(), columnIndex, expectColType);
