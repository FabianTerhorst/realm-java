--- conflicted
+++ resolved
@@ -2,17 +2,13 @@
 include 'realm'
 
 // Example projects
-<<<<<<< HEAD
-include ':introExample', ':gridViewExample', ':concurrencyExample', ':encryptionExample', ':migrationExample', ':adapterExample', ':memoryleak'
-=======
 include ':introExample',
         ':gridViewExample',
         ':encryptionExample',
         ':migrationExample',
         ':adapterExample',
-        ':threadExample'
-
->>>>>>> 2fb5fbc7
+        ':threadExample',
+        ':memoryleak'
 
 project(':introExample').projectDir = new File('examples/introExample')
 project(':gridViewExample').projectDir = new File('examples/gridViewExample')
