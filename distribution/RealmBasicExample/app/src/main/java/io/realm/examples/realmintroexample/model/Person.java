package io.realm.examples.realmintroexample.model;

import io.realm.RelationList;
import io.realm.RealmObject;
<<<<<<< HEAD
import io.realm.annotations.RealmClass;
import io.realm.annotations.Ignore;
=======
>>>>>>> 3f87ba72

public class Person extends RealmObject {

    private String name;
    private int age;
    private Dog dog;
    private RelationList<Cat> cats;

    @Ignore private String codeWord;

    public String getName() {
        return name;
    }

    public void setName(String name) {
        this.name = name;
    }

    public int getAge() {
        return age;
    }

    public void setAge(int age) {
        this.age = age;
    }

    public Dog getDog() {
        return dog;
    }

    public void setDog(Dog dog) {
        this.dog = dog;
    }

<<<<<<< HEAD
    public String getCodeWord() {
        return codeWord;
    }

    public void setCodeWord(String codeWord) {
        this.codeWord = codeWord;
    }

=======
    public RelationList<Cat> getCats() {
        return cats;
    }

    public void setCats(RelationList<Cat> cats) {
        this.cats = cats;
    }
>>>>>>> 3f87ba72
}<|MERGE_RESOLUTION|>--- conflicted
+++ resolved
@@ -2,11 +2,8 @@
 
 import io.realm.RelationList;
 import io.realm.RealmObject;
-<<<<<<< HEAD
-import io.realm.annotations.RealmClass;
+
 import io.realm.annotations.Ignore;
-=======
->>>>>>> 3f87ba72
 
 public class Person extends RealmObject {
 
@@ -15,7 +12,7 @@
     private Dog dog;
     private RelationList<Cat> cats;
 
-    @Ignore private String codeWord;
+    @Ignore private int tempReference;
 
     public String getName() {
         return name;
@@ -41,16 +38,6 @@
         this.dog = dog;
     }
 
-<<<<<<< HEAD
-    public String getCodeWord() {
-        return codeWord;
-    }
-
-    public void setCodeWord(String codeWord) {
-        this.codeWord = codeWord;
-    }
-
-=======
     public RelationList<Cat> getCats() {
         return cats;
     }
@@ -58,5 +45,13 @@
     public void setCats(RelationList<Cat> cats) {
         this.cats = cats;
     }
->>>>>>> 3f87ba72
+
+    public int getTempReference() {
+        return tempReference;
+    }
+
+    public void setTempReference(int tempReference) {
+        this.tempReference = tempReference;
+    }
+
 }