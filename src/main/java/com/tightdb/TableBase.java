--- conflicted
+++ resolved
@@ -1,680 +1,627 @@
-package com.tightdb;
-
-import java.nio.ByteBuffer;
-import java.util.Date;
-
-import com.tightdb.lib.IRowsetBase;
-
-/**
- * This class is a base class for all TightDB tables. The class supports all low
- * level methods (define/insert/delete/update) a table has. All the native
- * communications to the TightDB C++ library are also handled by this class.
- * 
- * A user who wants to create a table of his choice will automatically inherit
- * from this class by the tightdb-class generator.
- * 
- * As an example, let's create a table to keep records of an employee in a
- * company.
- * 
- * For this purpose we will create a class named "employee" with an Entity
- * annotation as follows.
- * 
- * @Table public class employee { String name; long age; boolean hired; byte[]
- *        imageData; }
- * 
- *        The tightdb class generator will generate classes relevant to the
- *        employee:
- * 
- *        1. Employee.java: Represents one employee of the employee table i.e.,
- *        a single row. Getter/setter methods are declared from which you will
- *        be able to set/get values for a particular employee. 2.
- *        EmployeeTable.java: Represents the class for storing a collection of
- *        employee i.e., a table of rows. The class is inherited from the
- *        TableBase class as described above. It has all the high level methods
- *        to manipulate Employee objects from the table. 3. EmployeeView.java:
- *        Represents view of the employee table i.e., result set of queries.
- * 
- * 
- */
-
-public class TableBase implements IRowsetBase {
-
-	/**
-	 * Construct a Table base object. It can be used to register columns in this
-	 * table. Registering into table is allowed only for empty tables. It
-	 * creates a native reference of the object and keeps a reference to it.
-	 */
-	public TableBase() {
-		// Native methods work will be initialized here. Generated classes will
-		// have nothing to do with the native functions. Generated Java Table
-		// classes will work as a wrapper on top of table.
-		this.nativePtr = createNative();
-	}
-
-	/**
-	 * Updates a table specification from a Table specification structure.
-	 * Supported types - refer to @see ColumnType.
-	 * 
-	 * @param columnType
-	 *            data type of the column @see <code>ColumnType</code>
-	 * @param columnName
-	 *            name of the column. Duplicate column name is not allowed.
-	 */
-	public void updateFromSpec(TableSpec tableSpec) {
-		nativeUpdateFromSpec(nativePtr, tableSpec);
-	}
-
-	protected native void nativeUpdateFromSpec(long nativePtr, TableSpec tableSpec);
-
-	// Table Size and deletion. AutoGeneraed subclasses are nothing to do with
-	// this
-	// class.
-	/**
-	 * Get the number of entries/rows of this table.
-	 * 
-	 * @return The number of rows.
-	 */
-	public long size() {
-		return nativeSize(nativePtr);
-	}
-
-	protected native long nativeSize(long nativeTablePtr);
-
-	/**
-	 * Checks whether this table is empty or not.
-	 * 
-	 * @return true if empty, otherwise false.
-	 */
-	public boolean isEmpty() {
-		return size() == 0;
-	}
-
-	/**
-	 * Clears the table i.e., deleting all rows in the table.
-	 */
-	public void clear() {
-		nativeClear(nativePtr);
-	}
-
-	protected native void nativeClear(long nativeTablePtr);
-
-	// Column Information.
-	/**
-	 * Use this method to get the number of columns of the table.
-	 * 
-	 * @return the number of column.
-	 */
-	public long getColumnCount() {
-		return nativeGetColumnCount(nativePtr);
-	}
-
-	protected native long nativeGetColumnCount(long nativeTablePtr);
-
-	/**
-	 * Returns the name of a column identified by columnIndex. Notice that the
-	 * index is zero based.
-	 * 
-	 * @param columnIndex
-	 *            the column index
-	 * @return the name of the column
-	 */
-	public String getColumnName(long columnIndex) {
-		return nativeGetColumnName(nativePtr, columnIndex);
-	}
-
-	protected native String nativeGetColumnName(long nativeTablePtr, long columnIndex);
-
-	/**
-	 * Returns the index of a column based on the name.
-	 * 
-	 * @param name
-	 *            column name
-	 * @return the index, -1 if not found
-	 */
-	public long getColumnIndex(String name) {
-		long columnCount = getColumnCount();
-		for (int i = 0; i < columnCount; i++) {
-			if (name.equals(getColumnName(i))) {
-				return i;
-			}
-		}
-		return -1;
-	}
-
-	/**
-	 * Get the type of a column identified by the columnIdex.
-	 * 
-	 * @param columnIndex
-	 *            index of the column.
-	 * @return Type of the particular column.
-	 */
-	public ColumnType getColumnType(long columnIndex) {
-		int columnType;
-		columnType = nativeGetColumnType(nativePtr, columnIndex);
-		ColumnType[] columnTypes = ColumnType.values();
-		return columnTypes[columnType];
-	}
-
-	protected native int nativeGetColumnType(long nativeTablePtr, long columnIndex);
-
-	// Row Handling methods.
-	public long addEmptyRow() {
-		return nativeAddEmptyRow(nativePtr, 1);
-	}
-
-	public long addEmptyRows(long rows) {
-		return nativeAddEmptyRow(nativePtr, rows);
-	}
-
-	protected native long nativeAddEmptyRow(long nativeTablePtr, long rows);
-
-	/**
-	 * Removes a row from the specific index. As of now the entry is simply
-	 * removed from the table. No Cascading delete for other table is not taken
-	 * care of. Notice that row index is zero based.
-	 * 
-	 * @param rowIndex
-	 *            the row index
-	 * 
-	 */
-	public void remove(long rowIndex) {
-		nativeRemove(nativePtr, rowIndex);
-	}
-
-	protected native void nativeRemove(long nativeTablePtr, long rowIndex);
-
-	public void removeLast() {
-		nativeRemoveLast(nativePtr);
-	}
-
-	protected native void nativeRemoveLast(long nativeTablePtr);
-
-	// Insert Row
-	/**
-	 * Inserts long value on the specific cell. Note that the insertion will
-	 * replace old values.
-	 * 
-	 * @param columnIndex
-	 *            0 based column index of the cell
-	 * @param rowIndex
-	 *            0 based row index of the cell.
-	 * @param value
-	 *            new value for the cell to be inserted.
-	 */
-	public void insertLong(long columnIndex, long rowIndex, long value) {
-		nativeInsertLong(nativePtr, columnIndex, rowIndex, value);
-	}
-
-	protected native void nativeInsertLong(long nativeTablePtr, long columnIndex, long rowIndex, long value);
-
-	/**
-	 * Inserts a boolean value into the cell identified by the columnIndex and
-	 * rowIndex Note that the insertion will replace old values.
-	 * 
-	 * @param columnIndex
-	 *            0 based columnIndex of the cell
-	 * @param rowIndex
-	 *            0 based rowIndex of the cell
-	 * @param value
-	 *            value to be inserted.
-	 */
-	public void insertBoolean(long columnIndex, long rowIndex, boolean value) {
-		nativeInsertBoolean(nativePtr, columnIndex, rowIndex, value);
-	}
-
-	protected native void nativeInsertBoolean(long nativeTablePtr, long columnIndex, long rowIndex, boolean value);
-
-	public void insertDate(long columnIndex, long rowIndex, Date date) {
-		nativeInsertDate(nativePtr, columnIndex, rowIndex, date.getTime());
-	}
-
-	protected native void nativeInsertDate(long nativePtr, long columnIndex, long rowIndex, long dateTimeValue);
-
-	/**
-	 * Inserts a string in a cell. Note that the insertion will replace old
-	 * values.
-	 * 
-	 * @param columnIndex
-	 *            0 based columnIndex of the cell
-	 * @param rowIndex
-	 *            0 based rowIndex of the cell
-	 * @param value
-	 *            value to be inserted.
-	 */
-	public void insertString(long columnIndex, long rowIndex, String value) {
-		nativeInsertString(nativePtr, columnIndex, rowIndex, value);
-	}
-
-	protected native void nativeInsertString(long nativeTablePtr, long columnIndex, long rowIndex, String value);
-
-	public void insertMixed(long columnIndex, long rowIndex, Mixed data) {
-		nativeInsertMixed(nativePtr, columnIndex, rowIndex, data);
-	}
-
-	protected native void nativeInsertMixed(long nativeTablePtr, long columnIndex, long rowIndex, Mixed mixed);
-
-	/**
-	 * Inserts a binary byte[] data into the cell. Note that the insertion will
-	 * replace old values.
-	 * 
-	 * @param columnIndex
-	 *            0 based column index of the cell
-	 * @param rowIndex
-	 *            0 based row index of the cell
-	 * @param data
-	 *            data to be inserted.
-	 */
-<<<<<<< HEAD
-	public void insertBinaryByteBuffer(long columnIndex, long rowIndex, ByteBuffer data){
-=======
-	public void insertBinaryByteBuffer(long columnIndex, long rowIndex, ByteBuffer data) {
->>>>>>> 59435757
-		nativeInsertBinary(nativePtr, columnIndex, rowIndex, data);
-	}
-
-	protected native void nativeInsertBinary(long nativeTablePtr, long columnIndex, long rowIndex, ByteBuffer data);
-
-<<<<<<< HEAD
-	public void insertBinaryByteArray(long columnIndex, long rowIndex, byte[] data){
-		nativeInsertBinary(nativePtr, columnIndex, rowIndex, data);
-	}
-	
-	protected native void nativeInsertBinary(long nativePtr, long columnIndex, long rowIndex, byte[] data);
-	
-	public void insertSubTable(long columnIndex, long rowIndex){
-		nativeInsertSubTable(nativePtr, columnIndex, rowIndex);	
-=======
-	public void insertBinaryByteArray(long columnIndex, long rowIndex, byte[] data) {
-		nativeInsertBinary(nativePtr, columnIndex, rowIndex, data);
->>>>>>> 59435757
-	}
-
-	protected native void nativeInsertBinary(long nativePtr, long columnIndex, long rowIndex, byte[] data);
-
-	public void insertSubTable(long columnIndex, long rowIndex) {
-		nativeInsertSubTable(nativePtr, columnIndex, rowIndex);
-	}
-
-	protected native void nativeInsertSubTable(long nativeTablePtr, long columnIndex, long rowIndex);
-
-	/**
-	 * Once insertions are done "say for a particular row" or before switching
-	 * to a new row user must call this method to keep the stability of the
-	 * system, allowing TightDB to perform internal works and make it ready for
-	 * a new insertion. This is similar to a "commit" in transactional systems
-	 * (note that TightDB is currently not a transactional system).
-	 * 
-	 */
-	public void insertDone() {
-		nativeInsertDone(nativePtr);
-	}
-
-	protected native void nativeInsertDone(long nativeTablePtr);
-
-	/**
-	 * Get the value of the particular (integer) cell.
-	 * 
-	 * @param columnIndex
-	 *            0 based index value of the column.
-	 * @param rowIndex
-	 *            0 based row value of the column.
-	 * @return value of the particular cell.
-	 */
-	public long getLong(long columnIndex, long rowIndex) {
-		return nativeGetLong(nativePtr, columnIndex, rowIndex);
-	}
-
-	protected native long nativeGetLong(long nativeTablePtr, long columnIndex, long rowIndex);
-
-	/**
-	 * Get the value of the particular (boolean) cell.
-	 * 
-	 * @param columnIndex
-	 *            0 based index value of the cell column.
-	 * @param rowIndex
-	 *            0 based index of the row.
-	 * @return value of the particular cell.
-	 */
-	public boolean getBoolean(long columnIndex, long rowIndex) {
-		return nativeGetBoolean(nativePtr, columnIndex, rowIndex);
-	}
-
-	protected native boolean nativeGetBoolean(long nativeTablePtr, long columnIndex, long rowIndex);
-
-	public Date getDate(long columnIndex, long rowIndex) {
-		return new Date(nativeGetDateTime(nativePtr, columnIndex, rowIndex));
-	}
-
-	protected native long nativeGetDateTime(long nativeTablePtr, long columnIndex, long rowIndex);
-
-	/**
-	 * Get the value of a (string )cell.
-	 * 
-	 * @param columnIndex
-	 *            0 based index value of the column
-	 * @param rowIndex
-	 *            0 based index of the row.
-	 * @return value of the particular cell
-	 */
-	public String getString(long columnIndex, long rowIndex) {
-		return nativeGetString(nativePtr, columnIndex, rowIndex);
-	}
-
-	protected native String nativeGetString(long nativePtr, long columnIndex, long rowIndex);
-
-	/**
-	 * Get the value of a (binary) cell.
-	 * 
-	 * @param columnIndex
-	 *            0 based index value of the cell column
-	 * @param rowIndex
-	 *            0 based index value of the cell row
-	 * @return value of the particular cell.
-	 */
-<<<<<<< HEAD
-	public ByteBuffer getBinaryByteBuffer(long columnIndex, long rowIndex){
-=======
-	public ByteBuffer getBinaryByteBuffer(long columnIndex, long rowIndex) {
->>>>>>> 59435757
-		return nativeGetBinary(nativePtr, columnIndex, rowIndex);
-	}
-
-	protected native ByteBuffer nativeGetBinary(long nativeTablePtr, long columnIndex, long rowIndex);
-<<<<<<< HEAD
-	
-	public byte[] getBinaryByteArray(long columnIndex, long rowIndex){
-		return nativeGetByteArray(nativePtr, columnIndex, rowIndex);
-	}
-	
-	protected native byte[] nativeGetByteArray(long nativePtr, long columnIndex, long rowIndex);
-	
-	public Mixed getMixed(long columnIndex, long rowIndex){
-=======
-
-	public byte[] getBinaryByteArray(long columnIndex, long rowIndex) {
-		return nativeGetByteArray(nativePtr, columnIndex, rowIndex);
-	}
-
-	protected native byte[] nativeGetByteArray(long nativePtr, long columnIndex, long rowIndex);
-
-	public Mixed getMixed(long columnIndex, long rowIndex) {
->>>>>>> 59435757
-		return nativeGetMixed(nativePtr, columnIndex, rowIndex);
-	}
-
-	public ColumnType getMixedType(long columnIndex, long rowIndex) {
-		int mixedColumnType = nativeGetMixedType(nativePtr, columnIndex, rowIndex);
-		ColumnType[] columnTypes = ColumnType.values();
-		if (mixedColumnType < 0 || mixedColumnType >= columnTypes.length) {
-			return null;
-		}
-		return columnTypes[mixedColumnType];
-	}
-
-	protected native int nativeGetMixedType(long nativePtr, long columnIndex, long rowIndex);
-
-	protected native Mixed nativeGetMixed(long nativeTablePtr, long columnIndex, long rowIndex);
-<<<<<<< HEAD
-	
-	/**
-	 * 
-	 * Note: The subtable returned will have to be closed again after use.
-	 * You can let javas garbage collector handle that or better yet call close()
-	 * after use.
-	 * 
-	 * @param columnIndex column index of the cell
-	 * @param rowIndex row index of the cell
-	 * @return TableBase the subtable at the requested cell
-	 */
-	public TableBase getSubTable(long columnIndex, long rowIndex){
-=======
-
-	public TableBase getSubTable(long columnIndex, long rowIndex) {
->>>>>>> 59435757
-		return new TableBase(nativeGetSubTable(nativePtr, columnIndex, rowIndex));
-	}
-
-	protected native long nativeGetSubTable(long nativeTablePtr, long columnIndex, long rowIndex);
-
-	public long getSubTableSize(long columnIndex, long rowIndex) {
-		return nativeGetSubTableSize(nativePtr, columnIndex, rowIndex);
-	}
-
-	protected native long nativeGetSubTableSize(long nativeTablePtr, long columnIndex, long rowIndex);
-
-	/**
-	 * Sets a value for a (string) cell. Note that if we call this method on the
-	 * table for a particular column marked by the columnIndex, that column has
-	 * to be an String based column which means the type of the column must be
-	 * ColumnType.ColumnTypeString.
-	 * 
-	 * @param columnIndex
-	 *            column index of the cell
-	 * @param rowIndex
-	 *            row index of the cell
-	 * @param value
-	 */
-	public void setString(long columnIndex, long rowIndex, String value) {
-		nativeSetString(nativePtr, columnIndex, rowIndex, value);
-	}
-
-	protected native void nativeSetString(long nativeTablePtr, long columnIndex, long rowIndex, String value);
-
-	/**
-	 * Sets the value for a particular (integer) cell.
-	 * 
-	 * @param columnIndex
-	 *            column index of the cell
-	 * @param rowIndex
-	 *            row index of the cell
-	 * @param value
-	 */
-	public void setLong(long columnIndex, long rowIndex, long value) {
-		nativeSetLong(nativePtr, columnIndex, rowIndex, value);
-	}
-
-	protected native void nativeSetLong(long nativeTablePtr, long columnIndex, long rowIndex, long value);
-
-	/**
-	 * Sets value for a particular (boolean) cell.
-	 * 
-	 * @param columnIndex
-	 *            column index of the cell
-	 * @param rowIndex
-	 *            row index of the cell
-	 * @param value
-	 */
-	public void setBoolean(long columnIndex, long rowIndex, boolean value) {
-		nativeSetBoolean(nativePtr, columnIndex, rowIndex, value);
-	}
-
-	protected native void nativeSetBoolean(long nativeTablePtr, long columnIndex, long rowIndex, boolean value);
-
-	public void setDate(long columnIndex, long rowIndex, Date date) {
-		nativeSetDate(nativePtr, columnIndex, rowIndex, date.getTime());
-	}
-
-	protected native void nativeSetDate(long nativeTablePtr, long columnIndex, long rowIndex, long dateTimeValue);
-
-	/**
-	 * Sets the value for a (binary) cell.
-	 * 
-	 * @param columnIndex
-	 *            column index of the cell
-	 * @param rowIndex
-	 *            row index of the cell
-	 * @param data
-<<<<<<< HEAD
-     */
-	public void setBinaryByteBuffer(long columnIndex, long rowIndex, ByteBuffer data){
-		if(data == null)
-=======
-	 */
-	public void setBinaryByteBuffer(long columnIndex, long rowIndex, ByteBuffer data) {
-		if (data == null)
->>>>>>> 59435757
-			throw new NullPointerException("Null array");
-		nativeSetBinary(nativePtr, columnIndex, rowIndex, data);
-	}
-
-	protected native void nativeSetBinary(long nativeTablePtr, long columnIndex, long rowIndex, ByteBuffer data);
-
-<<<<<<< HEAD
-	public void setBinaryByteArray(long columnIndex, long rowIndex, byte[] data){
-		if(data == null)
-			throw new NullPointerException("Null Array");
-		nativeSetByteArray(nativePtr, columnIndex, rowIndex, data);
-	}
-	
-	protected native void nativeSetByteArray(long nativePtr, long columnIndex, long rowIndex, byte[] data);
-	
-    /**
-=======
-	public void setBinaryByteArray(long columnIndex, long rowIndex, byte[] data) {
-		if (data == null)
-			throw new NullPointerException("Null Array");
-		nativeSetByteArray(nativePtr, columnIndex, rowIndex, data);
-	}
-
-	protected native void nativeSetByteArray(long nativePtr, long columnIndex, long rowIndex, byte[] data);
-
-	/**
->>>>>>> 59435757
-	 * Sets the value for a (mixed typed) cell.
-	 * 
-	 * @param columnIndex
-	 *            column index of the cell
-	 * @param rowIndex
-	 *            row index of the cell
-	 * @param data
-	 */
-	public void setMixed(long columnIndex, long rowIndex, Mixed data) {
-		if (data == null)
-			throw new NullPointerException();
-		nativeSetMixed(nativePtr, columnIndex, rowIndex, data);
-	}
-
-	protected native void nativeSetMixed(long nativeTablePtr, long columnIndex, long rowIndex, Mixed data);
-
-	public void clearSubTable(long columnIndex, long rowIndex) {
-		nativeClearSubTable(nativePtr, columnIndex, rowIndex);
-	}
-
-	protected native void nativeClearSubTable(long nativeTablePtr, long columnIndex, long rowIndex);
-
-	// Indexing
-	public void setIndex(long columnIndex) {
-		nativeSetIndex(nativePtr, columnIndex);
-	}
-
-	protected native void nativeSetIndex(long nativePtr, long columnIndex);
-
-	public boolean hasIndex(long columnIndex) {
-		return nativeHasIndex(nativePtr, columnIndex);
-	}
-
-	protected native boolean nativeHasIndex(long nativePtr, long columnIndex);
-
-	// Agregate functions.
-	public long sum(long columnIndex) {
-		return nativeSum(nativePtr, columnIndex);
-	}
-
-	protected native long nativeSum(long nativePtr, long columnIndex);
-
-	public long maximum(long columnIndex) {
-		return nativeMaximum(nativePtr, columnIndex);
-	}
-
-	protected native long nativeMaximum(long nativePtr, long columnIndex);
-
-	public long minimum(long columnIndex) {
-		return nativeMinimum(nativePtr, columnIndex);
-	}
-
-	protected native long nativeMinimum(long nativePtr, long columnnIndex);
-
-	public long average(long columnIndex) {
-		return nativeAverage(nativePtr, columnIndex);
-	}
-
-	protected native long nativeAverage(long nativePtr, long columnIndex);
-
-	// Searching methods.
-	public long findFirstLong(long columnIndex, long value) {
-		return nativeFindFirstInt(nativePtr, columnIndex, value);
-	}
-
-	protected native long nativeFindFirstInt(long nativeTablePtr, long columnIndex, long value);
-
-	public long findFirstBoolean(long columnIndex, boolean value) {
-		return nativeFindFirstBoolean(nativePtr, columnIndex, value);
-	}
-
-	protected native long nativeFindFirstBoolean(long nativePtr, long columnIndex, boolean value);
-
-	public long findFirstDate(long columnIndex, Date date) {
-		return nativeFindFirstDate(nativePtr, columnIndex, date.getTime());
-	}
-
-	protected native long nativeFindFirstDate(long nativeTablePtr, long columnIndex, long dateTimeValue);
-
-	public long findFirstString(long columnIndex, String value) {
-		return nativeFindFirstString(nativePtr, columnIndex, value);
-	}
-
-	protected native long nativeFindFirstString(long nativeTablePtr, long columnIndex, String value);
-
-	public TableViewBase findAllLong(long columnIndex, long value) {
-		return new TableViewBase(this, nativeFindAllInt(nativePtr, columnIndex, value));
-	}
-
-	protected native long nativeFindAllInt(long nativePtr, long columnIndex, long value);
-
-	public TableViewBase findAllAllBool(long columnIndex, boolean value) {
-		return new TableViewBase(this, nativeFindAllBool(nativePtr, columnIndex, value));
-	}
-
-	protected native long nativeFindAllBool(long nativePtr, long columnIndex, boolean value);
-
-	public TableViewBase findAllDate(long columnIndex, Date date) {
-		return new TableViewBase(this, nativeFindAllDate(nativePtr, columnIndex, date.getTime()));
-	}
-
-	protected native long nativeFindAllDate(long nativePtr, long columnIndex, long dateTimeValue);
-
-	public TableViewBase findAllString(long columnIndex, String value) {
-		return new TableViewBase(this, nativeFindAllString(nativePtr, columnIndex, value));
-	}
-
-	protected native long nativeFindAllString(long nativePtr, long columnIndex, String value);
-
-	// Optimize
-	public void optimize() {
-		nativeOptimize(nativePtr);
-	}
-
-	protected native void nativeOptimize(long nativeTablePtr);
-
-	protected TableBase(long nativePtr) {
-		this.nativePtr = nativePtr;
-	}
-
-	@Override
-	public void finalize() {
-		close();
-	}
-
-	public void close() {
-		if (nativePtr == 0)
-			return;
-		nativeClose(nativePtr);
-		nativePtr = 0;
-	}
-
-	protected native void nativeClose(long nativeTablePtr);
-
-	protected native long createNative();
-
-	protected long nativePtr;
-}
+package com.tightdb;
+
+import java.nio.ByteBuffer;
+import java.util.Date;
+
+import com.tightdb.lib.IRowsetBase;
+
+/**
+ * This class is a base class for all TightDB tables. The class supports all low
+ * level methods (define/insert/delete/update) a table has. All the native
+ * communications to the TightDB C++ library are also handled by this class.
+ * 
+ * A user who wants to create a table of his choice will automatically inherit
+ * from this class by the tightdb-class generator.
+ * 
+ * As an example, let's create a table to keep records of an employee in a
+ * company.
+ * 
+ * For this purpose we will create a class named "employee" with an Entity
+ * annotation as follows.
+ * 
+ * @Table public class employee { String name; long age; boolean hired; byte[]
+ *        imageData; }
+ * 
+ *        The tightdb class generator will generate classes relevant to the
+ *        employee:
+ * 
+ *        1. Employee.java: Represents one employee of the employee table i.e.,
+ *        a single row. Getter/setter methods are declared from which you will
+ *        be able to set/get values for a particular employee. 2.
+ *        EmployeeTable.java: Represents the class for storing a collection of
+ *        employee i.e., a table of rows. The class is inherited from the
+ *        TableBase class as described above. It has all the high level methods
+ *        to manipulate Employee objects from the table. 3. EmployeeView.java:
+ *        Represents view of the employee table i.e., result set of queries.
+ * 
+ * 
+ */
+
+public class TableBase implements IRowsetBase {
+
+	/**
+	 * Construct a Table base object. It can be used to register columns in this
+	 * table. Registering into table is allowed only for empty tables. It
+	 * creates a native reference of the object and keeps a reference to it.
+	 */
+	public TableBase() {
+		// Native methods work will be initialized here. Generated classes will
+		// have nothing to do with the native functions. Generated Java Table
+		// classes will work as a wrapper on top of table.
+		this.nativePtr = createNative();
+	}
+
+	/**
+	 * Updates a table specification from a Table specification structure.
+	 * Supported types - refer to @see ColumnType.
+	 * 
+	 * @param columnType
+	 *            data type of the column @see <code>ColumnType</code>
+	 * @param columnName
+	 *            name of the column. Duplicate column name is not allowed.
+	 */
+	public void updateFromSpec(TableSpec tableSpec) {
+		nativeUpdateFromSpec(nativePtr, tableSpec);
+	}
+
+	protected native void nativeUpdateFromSpec(long nativePtr, TableSpec tableSpec);
+
+	// Table Size and deletion. AutoGeneraed subclasses are nothing to do with
+	// this
+	// class.
+	/**
+	 * Get the number of entries/rows of this table.
+	 * 
+	 * @return The number of rows.
+	 */
+	public long size() {
+		return nativeSize(nativePtr);
+	}
+
+	protected native long nativeSize(long nativeTablePtr);
+
+	/**
+	 * Checks whether this table is empty or not.
+	 * 
+	 * @return true if empty, otherwise false.
+	 */
+	public boolean isEmpty() {
+		return size() == 0;
+	}
+
+	/**
+	 * Clears the table i.e., deleting all rows in the table.
+	 */
+	public void clear() {
+		nativeClear(nativePtr);
+	}
+
+	protected native void nativeClear(long nativeTablePtr);
+
+	// Column Information.
+	/**
+	 * Use this method to get the number of columns of the table.
+	 * 
+	 * @return the number of column.
+	 */
+	public long getColumnCount() {
+		return nativeGetColumnCount(nativePtr);
+	}
+
+	protected native long nativeGetColumnCount(long nativeTablePtr);
+
+	/**
+	 * Returns the name of a column identified by columnIndex. Notice that the
+	 * index is zero based.
+	 * 
+	 * @param columnIndex
+	 *            the column index
+	 * @return the name of the column
+	 */
+	public String getColumnName(long columnIndex) {
+		return nativeGetColumnName(nativePtr, columnIndex);
+	}
+
+	protected native String nativeGetColumnName(long nativeTablePtr, long columnIndex);
+
+	/**
+	 * Returns the index of a column based on the name.
+	 * 
+	 * @param name
+	 *            column name
+	 * @return the index, -1 if not found
+	 */
+	public long getColumnIndex(String name) {
+		long columnCount = getColumnCount();
+		for (int i = 0; i < columnCount; i++) {
+			if (name.equals(getColumnName(i))) {
+				return i;
+			}
+		}
+		return -1;
+	}
+
+	/**
+	 * Get the type of a column identified by the columnIdex.
+	 * 
+	 * @param columnIndex
+	 *            index of the column.
+	 * @return Type of the particular column.
+	 */
+	public ColumnType getColumnType(long columnIndex) {
+		int columnType;
+		columnType = nativeGetColumnType(nativePtr, columnIndex);
+		ColumnType[] columnTypes = ColumnType.values();
+		return columnTypes[columnType];
+	}
+
+	protected native int nativeGetColumnType(long nativeTablePtr, long columnIndex);
+
+	// Row Handling methods.
+	public long addEmptyRow() {
+		return nativeAddEmptyRow(nativePtr, 1);
+	}
+
+	public long addEmptyRows(long rows) {
+		return nativeAddEmptyRow(nativePtr, rows);
+	}
+
+	protected native long nativeAddEmptyRow(long nativeTablePtr, long rows);
+
+	/**
+	 * Removes a row from the specific index. As of now the entry is simply
+	 * removed from the table. No Cascading delete for other table is not taken
+	 * care of. Notice that row index is zero based.
+	 * 
+	 * @param rowIndex
+	 *            the row index
+	 * 
+	 */
+	public void remove(long rowIndex) {
+		nativeRemove(nativePtr, rowIndex);
+	}
+
+	protected native void nativeRemove(long nativeTablePtr, long rowIndex);
+
+	public void removeLast() {
+		nativeRemoveLast(nativePtr);
+	}
+
+	protected native void nativeRemoveLast(long nativeTablePtr);
+
+	// Insert Row
+	/**
+	 * Inserts long value on the specific cell. Note that the insertion will
+	 * replace old values.
+	 * 
+	 * @param columnIndex
+	 *            0 based column index of the cell
+	 * @param rowIndex
+	 *            0 based row index of the cell.
+	 * @param value
+	 *            new value for the cell to be inserted.
+	 */
+	public void insertLong(long columnIndex, long rowIndex, long value) {
+		nativeInsertLong(nativePtr, columnIndex, rowIndex, value);
+	}
+
+	protected native void nativeInsertLong(long nativeTablePtr, long columnIndex, long rowIndex, long value);
+
+	/**
+	 * Inserts a boolean value into the cell identified by the columnIndex and
+	 * rowIndex Note that the insertion will replace old values.
+	 * 
+	 * @param columnIndex
+	 *            0 based columnIndex of the cell
+	 * @param rowIndex
+	 *            0 based rowIndex of the cell
+	 * @param value
+	 *            value to be inserted.
+	 */
+	public void insertBoolean(long columnIndex, long rowIndex, boolean value) {
+		nativeInsertBoolean(nativePtr, columnIndex, rowIndex, value);
+	}
+
+	protected native void nativeInsertBoolean(long nativeTablePtr, long columnIndex, long rowIndex, boolean value);
+
+	public void insertDate(long columnIndex, long rowIndex, Date date) {
+		nativeInsertDate(nativePtr, columnIndex, rowIndex, date.getTime());
+	}
+
+	protected native void nativeInsertDate(long nativePtr, long columnIndex, long rowIndex, long dateTimeValue);
+
+	/**
+	 * Inserts a string in a cell. Note that the insertion will replace old
+	 * values.
+	 * 
+	 * @param columnIndex
+	 *            0 based columnIndex of the cell
+	 * @param rowIndex
+	 *            0 based rowIndex of the cell
+	 * @param value
+	 *            value to be inserted.
+	 */
+	public void insertString(long columnIndex, long rowIndex, String value) {
+		nativeInsertString(nativePtr, columnIndex, rowIndex, value);
+	}
+
+	protected native void nativeInsertString(long nativeTablePtr, long columnIndex, long rowIndex, String value);
+
+	public void insertMixed(long columnIndex, long rowIndex, Mixed data) {
+		nativeInsertMixed(nativePtr, columnIndex, rowIndex, data);
+	}
+
+	protected native void nativeInsertMixed(long nativeTablePtr, long columnIndex, long rowIndex, Mixed mixed);
+
+	/**
+	 * Inserts a binary byte[] data into the cell. Note that the insertion will
+	 * replace old values.
+	 * 
+	 * @param columnIndex
+	 *            0 based column index of the cell
+	 * @param rowIndex
+	 *            0 based row index of the cell
+	 * @param data
+	 *            data to be inserted.
+	 */
+	public void insertBinaryByteBuffer(long columnIndex, long rowIndex, ByteBuffer data) {
+		nativeInsertBinary(nativePtr, columnIndex, rowIndex, data);
+	}
+
+	protected native void nativeInsertBinary(long nativeTablePtr, long columnIndex, long rowIndex, ByteBuffer data);
+
+	public void insertBinaryByteArray(long columnIndex, long rowIndex, byte[] data) {
+		nativeInsertBinary(nativePtr, columnIndex, rowIndex, data);
+	}
+
+	protected native void nativeInsertBinary(long nativePtr, long columnIndex, long rowIndex, byte[] data);
+
+	public void insertSubTable(long columnIndex, long rowIndex) {
+		nativeInsertSubTable(nativePtr, columnIndex, rowIndex);
+	}
+
+	protected native void nativeInsertSubTable(long nativeTablePtr, long columnIndex, long rowIndex);
+
+	/**
+	 * Once insertions are done "say for a particular row" or before switching
+	 * to a new row user must call this method to keep the stability of the
+	 * system, allowing TightDB to perform internal works and make it ready for
+	 * a new insertion. This is similar to a "commit" in transactional systems
+	 * (note that TightDB is currently not a transactional system).
+	 * 
+	 */
+	public void insertDone() {
+		nativeInsertDone(nativePtr);
+	}
+
+	protected native void nativeInsertDone(long nativeTablePtr);
+
+	/**
+	 * Get the value of the particular (integer) cell.
+	 * 
+	 * @param columnIndex
+	 *            0 based index value of the column.
+	 * @param rowIndex
+	 *            0 based row value of the column.
+	 * @return value of the particular cell.
+	 */
+	public long getLong(long columnIndex, long rowIndex) {
+		return nativeGetLong(nativePtr, columnIndex, rowIndex);
+	}
+
+	protected native long nativeGetLong(long nativeTablePtr, long columnIndex, long rowIndex);
+
+	/**
+	 * Get the value of the particular (boolean) cell.
+	 * 
+	 * @param columnIndex
+	 *            0 based index value of the cell column.
+	 * @param rowIndex
+	 *            0 based index of the row.
+	 * @return value of the particular cell.
+	 */
+	public boolean getBoolean(long columnIndex, long rowIndex) {
+		return nativeGetBoolean(nativePtr, columnIndex, rowIndex);
+	}
+
+	protected native boolean nativeGetBoolean(long nativeTablePtr, long columnIndex, long rowIndex);
+
+	public Date getDate(long columnIndex, long rowIndex) {
+		return new Date(nativeGetDateTime(nativePtr, columnIndex, rowIndex));
+	}
+
+	protected native long nativeGetDateTime(long nativeTablePtr, long columnIndex, long rowIndex);
+
+	/**
+	 * Get the value of a (string )cell.
+	 * 
+	 * @param columnIndex
+	 *            0 based index value of the column
+	 * @param rowIndex
+	 *            0 based index of the row.
+	 * @return value of the particular cell
+	 */
+	public String getString(long columnIndex, long rowIndex) {
+		return nativeGetString(nativePtr, columnIndex, rowIndex);
+	}
+
+	protected native String nativeGetString(long nativePtr, long columnIndex, long rowIndex);
+
+	/**
+	 * Get the value of a (binary) cell.
+	 * 
+	 * @param columnIndex
+	 *            0 based index value of the cell column
+	 * @param rowIndex
+	 *            0 based index value of the cell row
+	 * @return value of the particular cell.
+	 */
+	public ByteBuffer getBinaryByteBuffer(long columnIndex, long rowIndex) {
+		return nativeGetBinary(nativePtr, columnIndex, rowIndex);
+	}
+
+	protected native ByteBuffer nativeGetBinary(long nativeTablePtr, long columnIndex, long rowIndex);
+
+	public byte[] getBinaryByteArray(long columnIndex, long rowIndex) {
+		return nativeGetByteArray(nativePtr, columnIndex, rowIndex);
+	}
+
+	protected native byte[] nativeGetByteArray(long nativePtr, long columnIndex, long rowIndex);
+
+	public Mixed getMixed(long columnIndex, long rowIndex) {
+		return nativeGetMixed(nativePtr, columnIndex, rowIndex);
+	}
+
+	public ColumnType getMixedType(long columnIndex, long rowIndex) {
+		int mixedColumnType = nativeGetMixedType(nativePtr, columnIndex, rowIndex);
+		ColumnType[] columnTypes = ColumnType.values();
+		if (mixedColumnType < 0 || mixedColumnType >= columnTypes.length) {
+			return null;
+		}
+		return columnTypes[mixedColumnType];
+	}
+
+	protected native int nativeGetMixedType(long nativePtr, long columnIndex, long rowIndex);
+
+	protected native Mixed nativeGetMixed(long nativeTablePtr, long columnIndex, long rowIndex);
+
+	/**
+	 * 
+	 * Note: The subtable returned will have to be closed again after use.
+	 * You can let javas garbage collector handle that or better yet call close()
+	 * after use.
+	 * 
+	 * @param columnIndex column index of the cell
+	 * @param rowIndex row index of the cell
+	 * @return TableBase the subtable at the requested cell
+	 */
+	public TableBase getSubTable(long columnIndex, long rowIndex) {
+		return new TableBase(nativeGetSubTable(nativePtr, columnIndex, rowIndex));
+	}
+
+	protected native long nativeGetSubTable(long nativeTablePtr, long columnIndex, long rowIndex);
+
+	public long getSubTableSize(long columnIndex, long rowIndex) {
+		return nativeGetSubTableSize(nativePtr, columnIndex, rowIndex);
+	}
+
+	protected native long nativeGetSubTableSize(long nativeTablePtr, long columnIndex, long rowIndex);
+
+	/**
+	 * Sets a value for a (string) cell. Note that if we call this method on the
+	 * table for a particular column marked by the columnIndex, that column has
+	 * to be an String based column which means the type of the column must be
+	 * ColumnType.ColumnTypeString.
+	 * 
+	 * @param columnIndex
+	 *            column index of the cell
+	 * @param rowIndex
+	 *            row index of the cell
+	 * @param value
+	 */
+	public void setString(long columnIndex, long rowIndex, String value) {
+		nativeSetString(nativePtr, columnIndex, rowIndex, value);
+	}
+
+	protected native void nativeSetString(long nativeTablePtr, long columnIndex, long rowIndex, String value);
+
+	/**
+	 * Sets the value for a particular (integer) cell.
+	 * 
+	 * @param columnIndex
+	 *            column index of the cell
+	 * @param rowIndex
+	 *            row index of the cell
+	 * @param value
+	 */
+	public void setLong(long columnIndex, long rowIndex, long value) {
+		nativeSetLong(nativePtr, columnIndex, rowIndex, value);
+	}
+
+	protected native void nativeSetLong(long nativeTablePtr, long columnIndex, long rowIndex, long value);
+
+	/**
+	 * Sets value for a particular (boolean) cell.
+	 * 
+	 * @param columnIndex
+	 *            column index of the cell
+	 * @param rowIndex
+	 *            row index of the cell
+	 * @param value
+	 */
+	public void setBoolean(long columnIndex, long rowIndex, boolean value) {
+		nativeSetBoolean(nativePtr, columnIndex, rowIndex, value);
+	}
+
+	protected native void nativeSetBoolean(long nativeTablePtr, long columnIndex, long rowIndex, boolean value);
+
+	public void setDate(long columnIndex, long rowIndex, Date date) {
+		nativeSetDate(nativePtr, columnIndex, rowIndex, date.getTime());
+	}
+
+	protected native void nativeSetDate(long nativeTablePtr, long columnIndex, long rowIndex, long dateTimeValue);
+
+	/**
+	 * Sets the value for a (binary) cell.
+	 * 
+	 * @param columnIndex
+	 *            column index of the cell
+	 * @param rowIndex
+	 *            row index of the cell
+	 * @param data
+	 */
+	public void setBinaryByteBuffer(long columnIndex, long rowIndex, ByteBuffer data) {
+		if (data == null)
+			throw new NullPointerException("Null array");
+		nativeSetBinary(nativePtr, columnIndex, rowIndex, data);
+	}
+
+	protected native void nativeSetBinary(long nativeTablePtr, long columnIndex, long rowIndex, ByteBuffer data);
+
+	public void setBinaryByteArray(long columnIndex, long rowIndex, byte[] data) {
+		if (data == null)
+			throw new NullPointerException("Null Array");
+		nativeSetByteArray(nativePtr, columnIndex, rowIndex, data);
+	}
+
+	protected native void nativeSetByteArray(long nativePtr, long columnIndex, long rowIndex, byte[] data);
+
+	/**
+	 * Sets the value for a (mixed typed) cell.
+	 * 
+	 * @param columnIndex
+	 *            column index of the cell
+	 * @param rowIndex
+	 *            row index of the cell
+	 * @param data
+	 */
+	public void setMixed(long columnIndex, long rowIndex, Mixed data) {
+		if (data == null)
+			throw new NullPointerException();
+		nativeSetMixed(nativePtr, columnIndex, rowIndex, data);
+	}
+
+	protected native void nativeSetMixed(long nativeTablePtr, long columnIndex, long rowIndex, Mixed data);
+
+	public void clearSubTable(long columnIndex, long rowIndex) {
+		nativeClearSubTable(nativePtr, columnIndex, rowIndex);
+	}
+
+	protected native void nativeClearSubTable(long nativeTablePtr, long columnIndex, long rowIndex);
+
+	// Indexing
+	public void setIndex(long columnIndex) {
+		nativeSetIndex(nativePtr, columnIndex);
+	}
+
+	protected native void nativeSetIndex(long nativePtr, long columnIndex);
+
+	public boolean hasIndex(long columnIndex) {
+		return nativeHasIndex(nativePtr, columnIndex);
+	}
+
+	protected native boolean nativeHasIndex(long nativePtr, long columnIndex);
+
+	// Agregate functions.
+	public long sum(long columnIndex) {
+		return nativeSum(nativePtr, columnIndex);
+	}
+
+	protected native long nativeSum(long nativePtr, long columnIndex);
+
+	public long maximum(long columnIndex) {
+		return nativeMaximum(nativePtr, columnIndex);
+	}
+
+	protected native long nativeMaximum(long nativePtr, long columnIndex);
+
+	public long minimum(long columnIndex) {
+		return nativeMinimum(nativePtr, columnIndex);
+	}
+
+	protected native long nativeMinimum(long nativePtr, long columnnIndex);
+
+	public long average(long columnIndex) {
+		return nativeAverage(nativePtr, columnIndex);
+	}
+
+	protected native long nativeAverage(long nativePtr, long columnIndex);
+
+	// Searching methods.
+	public long findFirstLong(long columnIndex, long value) {
+		return nativeFindFirstInt(nativePtr, columnIndex, value);
+	}
+
+	protected native long nativeFindFirstInt(long nativeTablePtr, long columnIndex, long value);
+
+	public long findFirstBoolean(long columnIndex, boolean value) {
+		return nativeFindFirstBoolean(nativePtr, columnIndex, value);
+	}
+
+	protected native long nativeFindFirstBoolean(long nativePtr, long columnIndex, boolean value);
+
+	public long findFirstDate(long columnIndex, Date date) {
+		return nativeFindFirstDate(nativePtr, columnIndex, date.getTime());
+	}
+
+	protected native long nativeFindFirstDate(long nativeTablePtr, long columnIndex, long dateTimeValue);
+
+	public long findFirstString(long columnIndex, String value) {
+		return nativeFindFirstString(nativePtr, columnIndex, value);
+	}
+
+	protected native long nativeFindFirstString(long nativeTablePtr, long columnIndex, String value);
+
+	public TableViewBase findAllLong(long columnIndex, long value) {
+		return new TableViewBase(this, nativeFindAllInt(nativePtr, columnIndex, value));
+	}
+
+	protected native long nativeFindAllInt(long nativePtr, long columnIndex, long value);
+
+	public TableViewBase findAllAllBool(long columnIndex, boolean value) {
+		return new TableViewBase(this, nativeFindAllBool(nativePtr, columnIndex, value));
+	}
+
+	protected native long nativeFindAllBool(long nativePtr, long columnIndex, boolean value);
+
+	public TableViewBase findAllDate(long columnIndex, Date date) {
+		return new TableViewBase(this, nativeFindAllDate(nativePtr, columnIndex, date.getTime()));
+	}
+
+	protected native long nativeFindAllDate(long nativePtr, long columnIndex, long dateTimeValue);
+
+	public TableViewBase findAllString(long columnIndex, String value) {
+		return new TableViewBase(this, nativeFindAllString(nativePtr, columnIndex, value));
+	}
+
+	protected native long nativeFindAllString(long nativePtr, long columnIndex, String value);
+
+	// Optimize
+	public void optimize() {
+		nativeOptimize(nativePtr);
+	}
+
+	protected native void nativeOptimize(long nativeTablePtr);
+
+	protected TableBase(long nativePtr) {
+		this.nativePtr = nativePtr;
+	}
+
+	@Override
+	public void finalize() {
+		close();
+	}
+
+	public void close() {
+		if (nativePtr == 0)
+			return;
+		nativeClose(nativePtr);
+		nativePtr = 0;
+	}
+
+	protected native void nativeClose(long nativeTablePtr);
+
+	protected native long createNative();
+
+	protected long nativePtr;
+}