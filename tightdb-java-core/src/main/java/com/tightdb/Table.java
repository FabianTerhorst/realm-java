--- conflicted
+++ resolved
@@ -184,10 +184,7 @@
     /**
      * Remove a column in the table dynamically.
      */
-<<<<<<< HEAD
-=======
-    @Override
->>>>>>> 3661278d
+    @Override
     public void removeColumn(long columnIndex) {
         nativeRemoveColumn(nativePtr, columnIndex);
     }
@@ -733,11 +730,8 @@
      *            0 based index value of the cell row
      * @return value of the particular cell.
      */
-<<<<<<< HEAD
     /*
-=======
-    @Override
->>>>>>> 3661278d
+    @Override
     public ByteBuffer getBinaryByteBuffer(long columnIndex, long rowIndex) {
         return nativeGetByteBuffer(nativePtr, columnIndex, rowIndex);
     }
@@ -868,12 +862,9 @@
      * @param data
      *            the ByteBuffer must be allocated with ByteBuffer.allocateDirect(len)
      */
-<<<<<<< HEAD
 
     /*
-=======
-    @Override
->>>>>>> 3661278d
+    @Override
     public void setBinaryByteBuffer(long columnIndex, long rowIndex, ByteBuffer data) {
         if (immutable) throwImmutable();
         if (data == null)
@@ -924,12 +915,8 @@
      * @param value
      */
     //!!!TODO: New. Support in highlevel API
-<<<<<<< HEAD
+    @Override
     public void adjust(long columnIndex, long value) {
-=======
-    @Override
-    public void addLong(long columnIndex, long value) {
->>>>>>> 3661278d
         if (immutable) throwImmutable();
         nativeAddInt(nativePtr, columnIndex, value);
     }
@@ -958,50 +945,30 @@
     //
 
     // Integers
-<<<<<<< HEAD
+    @Override
     public long sumInt(long columnIndex) {
         return nativeSumInt(nativePtr, columnIndex);
-=======
-    @Override
-    public long sum(long columnIndex) {
-        return nativeSum(nativePtr, columnIndex);
->>>>>>> 3661278d
     }
 
     protected native long nativeSumInt(long nativePtr, long columnIndex);
 
-<<<<<<< HEAD
+    @Override
     public long maximumInt(long columnIndex) {
         return nativeMaximumInt(nativePtr, columnIndex);
-=======
-    @Override
-    public long maximum(long columnIndex) {
-        return nativeMaximum(nativePtr, columnIndex);
->>>>>>> 3661278d
     }
 
     protected native long nativeMaximumInt(long nativePtr, long columnIndex);
 
-<<<<<<< HEAD
+    @Override
     public long minimumInt(long columnIndex) {
         return nativeMinimumInt(nativePtr, columnIndex);
-=======
-    @Override
-    public long minimum(long columnIndex) {
-        return nativeMinimum(nativePtr, columnIndex);
->>>>>>> 3661278d
     }
 
     protected native long nativeMinimumInt(long nativePtr, long columnnIndex);
 
-<<<<<<< HEAD
+    @Override
     public double averageInt(long columnIndex) {
         return nativeAverageInt(nativePtr, columnIndex);
-=======
-    @Override
-    public double average(long columnIndex) { 
-        return nativeAverage(nativePtr, columnIndex);
->>>>>>> 3661278d
     }
 
     protected native double nativeAverageInt(long nativePtr, long columnIndex);
@@ -1191,11 +1158,8 @@
 
     protected native long nativeFindAllString(long nativePtr, long columnIndex, String value);
 
-<<<<<<< HEAD
     /*  // Requires that the first column is a string column with unique values. Also index required?
-=======
-    // Requires that the first column is a string column with index
->>>>>>> 3661278d
+
     @Override
     public long lookup(String value) {
         if (this.getColumnType(0) != ColumnType.STRING)
@@ -1221,14 +1185,8 @@
 
     //
 
-<<<<<<< HEAD
     public TableView getDistinctView(long columnIndex) {
         return new TableView(nativeGetDistinctView(nativePtr, columnIndex), immutable);
-=======
-    
-    public TableView distinct(long columnIndex) {
-        return new TableView(nativeDistinct(nativePtr, columnIndex), immutable);
->>>>>>> 3661278d
     }
 
     protected native long nativeGetDistinctView(long nativePtr, long columnIndex);
@@ -1260,11 +1218,7 @@
 
     protected native String nativeToString(long nativeTablePtr, long maxRows);
 
-<<<<<<< HEAD
-    
-=======
-    @Override
->>>>>>> 3661278d
+    @Override
     public String rowToString(long rowIndex) {
         return nativeRowToString(nativePtr, rowIndex);
     }
